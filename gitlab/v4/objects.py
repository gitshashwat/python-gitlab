# -*- coding: utf-8 -*-
#
# Copyright (C) 2013-2017 Gauvain Pocentek <gauvain@pocentek.net>
#
# This program is free software: you can redistribute it and/or modify
# it under the terms of the GNU Lesser General Public License as published by
# the Free Software Foundation, either version 3 of the License, or
# (at your option) any later version.
#
# This program is distributed in the hope that it will be useful,
# but WITHOUT ANY WARRANTY; without even the implied warranty of
# MERCHANTABILITY or FITNESS FOR A PARTICULAR PURPOSE.  See the
# GNU Lesser General Public License for more details.
#
# You should have received a copy of the GNU Lesser General Public License
# along with this program.  If not, see <http://www.gnu.org/licenses/>.

from __future__ import print_function
from __future__ import absolute_import
import base64

from gitlab.base import *  # noqa
from gitlab import cli
from gitlab.exceptions import *  # noqa
from gitlab.mixins import *  # noqa
from gitlab import types
from gitlab import utils

VISIBILITY_PRIVATE = 'private'
VISIBILITY_INTERNAL = 'internal'
VISIBILITY_PUBLIC = 'public'

ACCESS_GUEST = 10
ACCESS_REPORTER = 20
ACCESS_DEVELOPER = 30
ACCESS_MASTER = 40
ACCESS_OWNER = 50


class SidekiqManager(RESTManager):
    """Manager for the Sidekiq methods.

    This manager doesn't actually manage objects but provides helper fonction
    for the sidekiq metrics API.
    """

    @cli.register_custom_action('SidekiqManager')
    @exc.on_http_error(exc.GitlabGetError)
    def queue_metrics(self, **kwargs):
        """Return the registred queues information.

        Args:
            **kwargs: Extra options to send to the server (e.g. sudo)

        Raises:
            GitlabAuthenticationError: If authentication is not correct
            GitlabGetError: If the information couldn't be retrieved

        Returns:
            dict: Information about the Sidekiq queues
        """
        return self.gitlab.http_get('/sidekiq/queue_metrics', **kwargs)

    @cli.register_custom_action('SidekiqManager')
    @exc.on_http_error(exc.GitlabGetError)
    def process_metrics(self, **kwargs):
        """Return the registred sidekiq workers.

        Args:
            **kwargs: Extra options to send to the server (e.g. sudo)

        Raises:
            GitlabAuthenticationError: If authentication is not correct
            GitlabGetError: If the information couldn't be retrieved

        Returns:
            dict: Information about the register Sidekiq worker
        """
        return self.gitlab.http_get('/sidekiq/process_metrics', **kwargs)

    @cli.register_custom_action('SidekiqManager')
    @exc.on_http_error(exc.GitlabGetError)
    def job_stats(self, **kwargs):
        """Return statistics about the jobs performed.

        Args:
            **kwargs: Extra options to send to the server (e.g. sudo)

        Raises:
            GitlabAuthenticationError: If authentication is not correct
            GitlabGetError: If the information couldn't be retrieved

        Returns:
            dict: Statistics about the Sidekiq jobs performed
        """
        return self.gitlab.http_get('/sidekiq/job_stats', **kwargs)

    @cli.register_custom_action('SidekiqManager')
    @exc.on_http_error(exc.GitlabGetError)
    def compound_metrics(self, **kwargs):
        """Return all available metrics and statistics.

        Args:
            **kwargs: Extra options to send to the server (e.g. sudo)

        Raises:
            GitlabAuthenticationError: If authentication is not correct
            GitlabGetError: If the information couldn't be retrieved

        Returns:
            dict: All available Sidekiq metrics and statistics
        """
        return self.gitlab.http_get('/sidekiq/compound_metrics', **kwargs)


class Event(RESTObject):
    _id_attr = None
    _short_print_attr = 'target_title'


class EventManager(ListMixin, RESTManager):
    _path = '/events'
    _obj_cls = Event
    _list_filters = ('action', 'target_type', 'before', 'after', 'sort')


class UserActivities(RESTObject):
    _id_attr = 'username'


class UserActivitiesManager(ListMixin, RESTManager):
    _path = '/user/activities'
    _obj_cls = UserActivities


class UserCustomAttribute(ObjectDeleteMixin, RESTObject):
    _id_attr = 'key'


class UserCustomAttributeManager(RetrieveMixin, SetMixin, DeleteMixin,
                                 RESTManager):
    _path = '/users/%(user_id)s/custom_attributes'
    _obj_cls = UserCustomAttribute
    _from_parent_attrs = {'user_id': 'id'}


class UserEmail(ObjectDeleteMixin, RESTObject):
    _short_print_attr = 'email'


class UserEmailManager(RetrieveMixin, CreateMixin, DeleteMixin, RESTManager):
    _path = '/users/%(user_id)s/emails'
    _obj_cls = UserEmail
    _from_parent_attrs = {'user_id': 'id'}
    _create_attrs = (('email', ), tuple())


class UserEvent(Event):
    pass


class UserEventManager(EventManager):
    _path = '/users/%(user_id)s/events'
    _obj_cls = UserEvent
    _from_parent_attrs = {'user_id': 'id'}


class UserGPGKey(ObjectDeleteMixin, RESTObject):
    pass


class UserGPGKeyManager(RetrieveMixin, CreateMixin, DeleteMixin, RESTManager):
    _path = '/users/%(user_id)s/gpg_keys'
    _obj_cls = UserGPGKey
    _from_parent_attrs = {'user_id': 'id'}
    _create_attrs = (('key',), tuple())


class UserKey(ObjectDeleteMixin, RESTObject):
    pass


class UserKeyManager(ListMixin, CreateMixin, DeleteMixin, RESTManager):
    _path = '/users/%(user_id)s/keys'
    _obj_cls = UserKey
    _from_parent_attrs = {'user_id': 'id'}
    _create_attrs = (('title', 'key'), tuple())


class UserImpersonationToken(ObjectDeleteMixin, RESTObject):
    pass


class UserImpersonationTokenManager(NoUpdateMixin, RESTManager):
    _path = '/users/%(user_id)s/impersonation_tokens'
    _obj_cls = UserImpersonationToken
    _from_parent_attrs = {'user_id': 'id'}
    _create_attrs = (('name', 'scopes'), ('expires_at',))
    _list_filters = ('state',)


class UserProject(RESTObject):
    pass


class UserProjectManager(ListMixin, CreateMixin, RESTManager):
    _path = '/projects/user/%(user_id)s'
    _obj_cls = UserProject
    _from_parent_attrs = {'user_id': 'id'}
    _create_attrs = (
        ('name', ),
        ('default_branch', 'issues_enabled', 'wall_enabled',
         'merge_requests_enabled', 'wiki_enabled', 'snippets_enabled',
         'public', 'visibility', 'description', 'builds_enabled',
         'public_builds', 'import_url', 'only_allow_merge_if_build_succeeds')
    )
    _list_filters = ('archived', 'visibility', 'order_by', 'sort', 'search',
                     'simple', 'owned', 'membership', 'starred', 'statistics',
                     'with_issues_enabled', 'with_merge_requests_enabled')

    def list(self, **kwargs):
        """Retrieve a list of objects.

        Args:
            all (bool): If True, return all the items, without pagination
            per_page (int): Number of items to retrieve per request
            page (int): ID of the page to return (starts with page 1)
            as_list (bool): If set to False and no pagination option is
                defined, return a generator instead of a list
            **kwargs: Extra options to send to the server (e.g. sudo)

        Returns:
            list: The list of objects, or a generator if `as_list` is False

        Raises:
            GitlabAuthenticationError: If authentication is not correct
            GitlabListError: If the server cannot perform the request
        """

        path = '/users/%s/projects' % self._parent.id
        return ListMixin.list(self, path=path, **kwargs)


class User(SaveMixin, ObjectDeleteMixin, RESTObject):
    _short_print_attr = 'username'
    _managers = (
        ('customattributes', 'UserCustomAttributeManager'),
        ('emails', 'UserEmailManager'),
        ('events', 'UserEventManager'),
        ('gpgkeys', 'UserGPGKeyManager'),
        ('impersonationtokens', 'UserImpersonationTokenManager'),
        ('keys', 'UserKeyManager'),
        ('projects', 'UserProjectManager'),
    )

    @cli.register_custom_action('User')
    @exc.on_http_error(exc.GitlabBlockError)
    def block(self, **kwargs):
        """Block the user.

        Args:
            **kwargs: Extra options to send to the server (e.g. sudo)

        Raises:
            GitlabAuthenticationError: If authentication is not correct
            GitlabBlockError: If the user could not be blocked

        Returns:
            bool: Whether the user status has been changed
        """
        path = '/users/%s/block' % self.id
        server_data = self.manager.gitlab.http_post(path, **kwargs)
        if server_data is True:
            self._attrs['state'] = 'blocked'
        return server_data

    @cli.register_custom_action('User')
    @exc.on_http_error(exc.GitlabUnblockError)
    def unblock(self, **kwargs):
        """Unblock the user.

        Args:
            **kwargs: Extra options to send to the server (e.g. sudo)

        Raises:
            GitlabAuthenticationError: If authentication is not correct
            GitlabUnblockError: If the user could not be unblocked

        Returns:
            bool: Whether the user status has been changed
        """
        path = '/users/%s/unblock' % self.id
        server_data = self.manager.gitlab.http_post(path, **kwargs)
        if server_data is True:
            self._attrs['state'] = 'active'
        return server_data


class UserManager(CRUDMixin, RESTManager):
    _path = '/users'
    _obj_cls = User

    _list_filters = ('active', 'blocked', 'username', 'extern_uid', 'provider',
                     'external', 'search', 'custom_attributes')
    _create_attrs = (
        tuple(),
        ('email', 'username', 'name', 'password', 'reset_password', 'skype',
         'linkedin', 'twitter', 'projects_limit', 'extern_uid', 'provider',
         'bio', 'admin', 'can_create_group', 'website_url',
         'skip_confirmation', 'external', 'organization', 'location', 'avatar')
    )
    _update_attrs = (
        ('email', 'username', 'name'),
        ('password', 'skype', 'linkedin', 'twitter', 'projects_limit',
         'extern_uid', 'provider', 'bio', 'admin', 'can_create_group',
         'website_url', 'skip_confirmation', 'external', 'organization',
         'location', 'avatar')
    )
    _types = {
        'confirm': types.LowercaseStringAttribute,
        'avatar': types.ImageAttribute,
    }


class CurrentUserEmail(ObjectDeleteMixin, RESTObject):
    _short_print_attr = 'email'


class CurrentUserEmailManager(RetrieveMixin, CreateMixin, DeleteMixin,
                              RESTManager):
    _path = '/user/emails'
    _obj_cls = CurrentUserEmail
    _create_attrs = (('email', ), tuple())


class CurrentUserGPGKey(ObjectDeleteMixin, RESTObject):
    pass


class CurrentUserGPGKeyManager(RetrieveMixin, CreateMixin, DeleteMixin,
                               RESTManager):
    _path = '/user/gpg_keys'
    _obj_cls = CurrentUserGPGKey
    _create_attrs = (('key',), tuple())


class CurrentUserKey(ObjectDeleteMixin, RESTObject):
    _short_print_attr = 'title'


class CurrentUserKeyManager(RetrieveMixin, CreateMixin, DeleteMixin,
                            RESTManager):
    _path = '/user/keys'
    _obj_cls = CurrentUserKey
    _create_attrs = (('title', 'key'), tuple())


class CurrentUser(RESTObject):
    _id_attr = None
    _short_print_attr = 'username'
    _managers = (
        ('emails', 'CurrentUserEmailManager'),
        ('gpgkeys', 'CurrentUserGPGKeyManager'),
        ('keys', 'CurrentUserKeyManager'),
    )


class CurrentUserManager(GetWithoutIdMixin, RESTManager):
    _path = '/user'
    _obj_cls = CurrentUser


class ApplicationSettings(SaveMixin, RESTObject):
    _id_attr = None


class ApplicationSettingsManager(GetWithoutIdMixin, UpdateMixin, RESTManager):
    _path = '/application/settings'
    _obj_cls = ApplicationSettings
    _update_attrs = (
        tuple(),
        ('admin_notification_email', 'after_sign_out_path',
         'after_sign_up_text', 'akismet_api_key', 'akismet_enabled',
         'circuitbreaker_access_retries', 'circuitbreaker_check_interval',
         'circuitbreaker_failure_count_threshold',
         'circuitbreaker_failure_reset_time', 'circuitbreaker_storage_timeout',
         'clientside_sentry_dsn', 'clientside_sentry_enabled',
         'container_registry_token_expire_delay',
         'default_artifacts_expire_in', 'default_branch_protection',
         'default_group_visibility', 'default_project_visibility',
         'default_projects_limit', 'default_snippet_visibility',
         'disabled_oauth_sign_in_sources', 'domain_blacklist_enabled',
         'domain_blacklist', 'domain_whitelist', 'dsa_key_restriction',
         'ecdsa_key_restriction', 'ed25519_key_restriction',
         'email_author_in_body', 'enabled_git_access_protocol',
         'gravatar_enabled', 'help_page_hide_commercial_content',
         'help_page_support_url', 'home_page_url',
         'housekeeping_bitmaps_enabled', 'housekeeping_enabled',
         'housekeeping_full_repack_period', 'housekeeping_gc_period',
         'housekeeping_incremental_repack_period', 'html_emails_enabled',
         'import_sources', 'koding_enabled', 'koding_url',
         'max_artifacts_size', 'max_attachment_size', 'max_pages_size',
         'metrics_enabled', 'metrics_host', 'metrics_method_call_threshold',
         'metrics_packet_size', 'metrics_pool_size', 'metrics_port',
         'metrics_sample_interval', 'metrics_timeout',
         'password_authentication_enabled_for_web',
         'password_authentication_enabled_for_git',
         'performance_bar_allowed_group_id', 'performance_bar_enabled',
         'plantuml_enabled', 'plantuml_url', 'polling_interval_multiplier',
         'project_export_enabled', 'prometheus_metrics_enabled',
         'recaptcha_enabled', 'recaptcha_private_key', 'recaptcha_site_key',
         'repository_checks_enabled', 'repository_storages',
         'require_two_factor_authentication', 'restricted_visibility_levels',
         'rsa_key_restriction', 'send_user_confirmation_email', 'sentry_dsn',
         'sentry_enabled', 'session_expire_delay', 'shared_runners_enabled',
         'shared_runners_text', 'sidekiq_throttling_enabled',
         'sidekiq_throttling_factor', 'sidekiq_throttling_queues',
         'sign_in_text', 'signup_enabled', 'terminal_max_session_time',
         'two_factor_grace_period', 'unique_ips_limit_enabled',
         'unique_ips_limit_per_user', 'unique_ips_limit_time_window',
         'usage_ping_enabled', 'user_default_external',
         'user_oauth_applications', 'version_check_enabled', 'enforce_terms',
         'terms')
    )

    @exc.on_http_error(exc.GitlabUpdateError)
    def update(self, id=None, new_data={}, **kwargs):
        """Update an object on the server.

        Args:
            id: ID of the object to update (can be None if not required)
            new_data: the update data for the object
            **kwargs: Extra options to send to the server (e.g. sudo)

        Returns:
            dict: The new object data (*not* a RESTObject)

        Raises:
            GitlabAuthenticationError: If authentication is not correct
            GitlabUpdateError: If the server cannot perform the request
        """

        data = new_data.copy()
        if 'domain_whitelist' in data and data['domain_whitelist'] is None:
            data.pop('domain_whitelist')
        super(ApplicationSettingsManager, self).update(id, data, **kwargs)


class BroadcastMessage(SaveMixin, ObjectDeleteMixin, RESTObject):
    pass


class BroadcastMessageManager(CRUDMixin, RESTManager):
    _path = '/broadcast_messages'
    _obj_cls = BroadcastMessage

    _create_attrs = (('message', ), ('starts_at', 'ends_at', 'color', 'font'))
    _update_attrs = (tuple(), ('message', 'starts_at', 'ends_at', 'color',
                               'font'))


class DeployKey(RESTObject):
    pass


class DeployKeyManager(ListMixin, RESTManager):
    _path = '/deploy_keys'
    _obj_cls = DeployKey


class NotificationSettings(SaveMixin, RESTObject):
    _id_attr = None


class NotificationSettingsManager(GetWithoutIdMixin, UpdateMixin, RESTManager):
    _path = '/notification_settings'
    _obj_cls = NotificationSettings

    _update_attrs = (
        tuple(),
        ('level', 'notification_email', 'new_note', 'new_issue',
         'reopen_issue', 'close_issue', 'reassign_issue', 'new_merge_request',
         'reopen_merge_request', 'close_merge_request',
         'reassign_merge_request', 'merge_merge_request')
    )


class Dockerfile(RESTObject):
    _id_attr = 'name'


class DockerfileManager(RetrieveMixin, RESTManager):
    _path = '/templates/dockerfiles'
    _obj_cls = Dockerfile


class Feature(ObjectDeleteMixin, RESTObject):
    _id_attr = 'name'


class FeatureManager(ListMixin, DeleteMixin, RESTManager):
    _path = '/features/'
    _obj_cls = Feature

    @exc.on_http_error(exc.GitlabSetError)
    def set(self, name, value, feature_group=None, user=None, **kwargs):
        """Create or update the object.

        Args:
            name (str): The value to set for the object
            value (bool/int): The value to set for the object
            feature_group (str): A feature group name
            user (str): A GitLab username
            **kwargs: Extra options to send to the server (e.g. sudo)

        Raises:
            GitlabAuthenticationError: If authentication is not correct
            GitlabSetError: If an error occured

        Returns:
            obj: The created/updated attribute
        """
        path = '%s/%s' % (self.path, name.replace('/', '%2F'))
        data = {'value': value, 'feature_group': feature_group, 'user': user}
        server_data = self.gitlab.http_post(path, post_data=data, **kwargs)
        return self._obj_cls(self, server_data)


class Gitignore(RESTObject):
    _id_attr = 'name'


class GitignoreManager(RetrieveMixin, RESTManager):
    _path = '/templates/gitignores'
    _obj_cls = Gitignore


class Gitlabciyml(RESTObject):
    _id_attr = 'name'


class GitlabciymlManager(RetrieveMixin, RESTManager):
    _path = '/templates/gitlab_ci_ymls'
    _obj_cls = Gitlabciyml


class GroupAccessRequest(AccessRequestMixin, ObjectDeleteMixin, RESTObject):
    pass


class GroupAccessRequestManager(ListMixin, CreateMixin, DeleteMixin,
                                RESTManager):
    _path = '/groups/%(group_id)s/access_requests'
    _obj_cls = GroupAccessRequest
    _from_parent_attrs = {'group_id': 'id'}


class GroupBadge(SaveMixin, ObjectDeleteMixin, RESTObject):
    pass


class GroupBadgeManager(BadgeRenderMixin, CRUDMixin, RESTManager):
    _path = '/groups/%(group_id)s/badges'
    _obj_cls = GroupBadge
    _from_parent_attrs = {'group_id': 'id'}
    _create_attrs = (('link_url', 'image_url'), tuple())
    _update_attrs = (tuple(), ('link_url', 'image_url'))


class GroupBoardList(SaveMixin, ObjectDeleteMixin, RESTObject):
    pass


class GroupBoardListManager(CRUDMixin, RESTManager):
    _path = '/groups/%(group_id)s/boards/%(board_id)s/lists'
    _obj_cls = GroupBoardList
    _from_parent_attrs = {'group_id': 'group_id',
                          'board_id': 'id'}
    _create_attrs = (('label_id', ), tuple())
    _update_attrs = (('position', ), tuple())


class GroupBoard(ObjectDeleteMixin, RESTObject):
    _managers = (('lists', 'GroupBoardListManager'), )


class GroupBoardManager(NoUpdateMixin, RESTManager):
    _path = '/groups/%(group_id)s/boards'
    _obj_cls = GroupBoard
    _from_parent_attrs = {'group_id': 'id'}
    _create_attrs = (('name', ), tuple())


class GroupCustomAttribute(ObjectDeleteMixin, RESTObject):
    _id_attr = 'key'


class GroupCustomAttributeManager(RetrieveMixin, SetMixin, DeleteMixin,
                                  RESTManager):
    _path = '/groups/%(group_id)s/custom_attributes'
    _obj_cls = GroupCustomAttribute
    _from_parent_attrs = {'group_id': 'id'}


class GroupEpicIssue(ObjectDeleteMixin, SaveMixin, RESTObject):
    _id_attr = 'epic_issue_id'

    def save(self, **kwargs):
        """Save the changes made to the object to the server.

        The object is updated to match what the server returns.

        Args:
            **kwargs: Extra options to send to the server (e.g. sudo)

        Raise:
            GitlabAuthenticationError: If authentication is not correct
            GitlabUpdateError: If the server cannot perform the request
        """
        updated_data = self._get_updated_data()
        # Nothing to update. Server fails if sent an empty dict.
        if not updated_data:
            return

        # call the manager
        obj_id = self.get_id()
        self.manager.update(obj_id, updated_data, **kwargs)


class GroupEpicIssueManager(ListMixin, CreateMixin, UpdateMixin, DeleteMixin,
                            RESTManager):
    _path = '/groups/%(group_id)s/epics/%(epic_iid)s/issues'
    _obj_cls = GroupEpicIssue
    _from_parent_attrs = {'group_id': 'group_id', 'epic_iid': 'iid'}
    _create_attrs = (('issue_id',), tuple())
    _update_attrs = (tuple(), ('move_before_id', 'move_after_id'))

    @exc.on_http_error(exc.GitlabCreateError)
    def create(self, data, **kwargs):
        """Create a new object.

        Args:
            data (dict): Parameters to send to the server to create the
                         resource
            **kwargs: Extra options to send to the server (e.g. sudo)

        Raises:
            GitlabAuthenticationError: If authentication is not correct
            GitlabCreateError: If the server cannot perform the request

        Returns:
            RESTObject: A new instance of the manage object class build with
                        the data sent by the server
        """
        CreateMixin._check_missing_create_attrs(self, data)
        path = '%s/%s' % (self.path, data.pop('issue_id'))
        server_data = self.gitlab.http_post(path, **kwargs)
        # The epic_issue_id attribute doesn't exist when creating the resource,
        # but is used everywhere elese. Let's create it to be consistent client
        # side
        server_data['epic_issue_id'] = server_data['id']
        return self._obj_cls(self, server_data)


class GroupEpicResourceLabelEvent(RESTObject):
    pass


class GroupEpicResourceLabelEventManager(RetrieveMixin, RESTManager):
    _path = ('/groups/%(group_id)s/epics/%(epic_id)s/resource_label_events')
    _obj_cls = GroupEpicResourceLabelEvent
    _from_parent_attrs = {'group_id': 'group_id', 'epic_id': 'id'}


class GroupEpic(ObjectDeleteMixin, SaveMixin, RESTObject):
    _id_attr = 'iid'
    _managers = (
        ('issues', 'GroupEpicIssueManager'),
        ('resourcelabelevents', 'GroupEpicResourceLabelEventManager'),
    )


class GroupEpicManager(CRUDMixin, RESTManager):
    _path = '/groups/%(group_id)s/epics'
    _obj_cls = GroupEpic
    _from_parent_attrs = {'group_id': 'id'}
    _list_filters = ('author_id', 'labels', 'order_by', 'sort', 'search')
    _create_attrs = (('title',),
                     ('labels', 'description', 'start_date', 'end_date'))
    _update_attrs = (tuple(), ('title', 'labels', 'description', 'start_date',
                               'end_date'))
    _types = {'labels': types.ListAttribute}


class GroupIssue(RESTObject):
    pass


class GroupIssueManager(ListMixin, RESTManager):
    _path = '/groups/%(group_id)s/issues'
    _obj_cls = GroupIssue
    _from_parent_attrs = {'group_id': 'id'}
    _list_filters = ('state', 'labels', 'milestone', 'order_by', 'sort',
                     'iids', 'author_id', 'assignee_id', 'my_reaction_emoji',
                     'search', 'created_after', 'created_before',
                     'updated_after', 'updated_before')
    _types = {'labels': types.ListAttribute}


class GroupMember(SaveMixin, ObjectDeleteMixin, RESTObject):
    _short_print_attr = 'username'


class GroupMemberManager(CRUDMixin, RESTManager):
    _path = '/groups/%(group_id)s/members'
    _obj_cls = GroupMember
    _from_parent_attrs = {'group_id': 'id'}
    _create_attrs = (('access_level', 'user_id'), ('expires_at', ))
    _update_attrs = (('access_level', ), ('expires_at', ))

    @cli.register_custom_action('GroupMemberManager')
    @exc.on_http_error(exc.GitlabListError)
    def all(self, **kwargs):
        """List all the members, included inherited ones.

        Args:
            all (bool): If True, return all the items, without pagination
            per_page (int): Number of items to retrieve per request
            page (int): ID of the page to return (starts with page 1)
            as_list (bool): If set to False and no pagination option is
                defined, return a generator instead of a list
            **kwargs: Extra options to send to the server (e.g. sudo)

        Raises:
            GitlabAuthenticationError: If authentication is not correct
            GitlabListError: If the list could not be retrieved

        Returns:
            RESTObjectList: The list of members
        """

        path = '%s/all' % self.path
        return self.gitlab.http_list(path, **kwargs)


class GroupMergeRequest(RESTObject):
    pass


class GroupMergeRequestManager(ListMixin, RESTManager):
    _path = '/groups/%(group_id)s/merge_requests'
    _obj_cls = GroupMergeRequest
    _from_parent_attrs = {'group_id': 'id'}
    _list_filters = ('state', 'order_by', 'sort', 'milestone', 'view',
                     'labels', 'created_after', 'created_before',
                     'updated_after', 'updated_before', 'scope', 'author_id',
                     'assignee_id', 'my_reaction_emoji', 'source_branch',
                     'target_branch', 'search')
    _types = {'labels': types.ListAttribute}


class GroupMilestone(SaveMixin, ObjectDeleteMixin, RESTObject):
    _short_print_attr = 'title'

    @cli.register_custom_action('GroupMilestone')
    @exc.on_http_error(exc.GitlabListError)
    def issues(self, **kwargs):
        """List issues related to this milestone.

        Args:
            all (bool): If True, return all the items, without pagination
            per_page (int): Number of items to retrieve per request
            page (int): ID of the page to return (starts with page 1)
            as_list (bool): If set to False and no pagination option is
                defined, return a generator instead of a list
            **kwargs: Extra options to send to the server (e.g. sudo)

        Raises:
            GitlabAuthenticationError: If authentication is not correct
            GitlabListError: If the list could not be retrieved

        Returns:
            RESTObjectList: The list of issues
        """

        path = '%s/%s/issues' % (self.manager.path, self.get_id())
        data_list = self.manager.gitlab.http_list(path, as_list=False,
                                                  **kwargs)
        manager = GroupIssueManager(self.manager.gitlab,
                                    parent=self.manager._parent)
        # FIXME(gpocentek): the computed manager path is not correct
        return RESTObjectList(manager, GroupIssue, data_list)

    @cli.register_custom_action('GroupMilestone')
    @exc.on_http_error(exc.GitlabListError)
    def merge_requests(self, **kwargs):
        """List the merge requests related to this milestone.

        Args:
            all (bool): If True, return all the items, without pagination
            per_page (int): Number of items to retrieve per request
            page (int): ID of the page to return (starts with page 1)
            as_list (bool): If set to False and no pagination option is
                defined, return a generator instead of a list
            **kwargs: Extra options to send to the server (e.g. sudo)

        Raises:
            GitlabAuthenticationError: If authentication is not correct
            GitlabListError: If the list could not be retrieved

        Returns:
            RESTObjectList: The list of merge requests
        """
        path = '%s/%s/merge_requests' % (self.manager.path, self.get_id())
        data_list = self.manager.gitlab.http_list(path, as_list=False,
                                                  **kwargs)
        manager = GroupIssueManager(self.manager.gitlab,
                                    parent=self.manager._parent)
        # FIXME(gpocentek): the computed manager path is not correct
        return RESTObjectList(manager, GroupMergeRequest, data_list)


class GroupMilestoneManager(CRUDMixin, RESTManager):
    _path = '/groups/%(group_id)s/milestones'
    _obj_cls = GroupMilestone
    _from_parent_attrs = {'group_id': 'id'}
    _create_attrs = (('title', ), ('description', 'due_date', 'start_date'))
    _update_attrs = (tuple(), ('title', 'description', 'due_date',
                               'start_date', 'state_event'))
    _list_filters = ('iids', 'state', 'search')


class GroupNotificationSettings(NotificationSettings):
    pass


class GroupNotificationSettingsManager(NotificationSettingsManager):
    _path = '/groups/%(group_id)s/notification_settings'
    _obj_cls = GroupNotificationSettings
    _from_parent_attrs = {'group_id': 'id'}


class GroupProject(RESTObject):
    pass


class GroupProjectManager(ListMixin, RESTManager):
    _path = '/groups/%(group_id)s/projects'
    _obj_cls = GroupProject
    _from_parent_attrs = {'group_id': 'id'}
    _list_filters = ('archived', 'visibility', 'order_by', 'sort', 'search',
                     'ci_enabled_first', 'simple', 'owned', 'starred',
                     'with_custom_attributes')


class GroupSubgroup(RESTObject):
    pass


class GroupSubgroupManager(ListMixin, RESTManager):
    _path = '/groups/%(group_id)s/subgroups'
    _obj_cls = GroupSubgroup
    _from_parent_attrs = {'group_id': 'id'}
    _list_filters = ('skip_groups', 'all_available', 'search', 'order_by',
                     'sort', 'statistics', 'owned', 'with_custom_attributes')


class GroupVariable(SaveMixin, ObjectDeleteMixin, RESTObject):
    _id_attr = 'key'


class GroupVariableManager(CRUDMixin, RESTManager):
    _path = '/groups/%(group_id)s/variables'
    _obj_cls = GroupVariable
    _from_parent_attrs = {'group_id': 'id'}
    _create_attrs = (('key', 'value'), ('protected',))
    _update_attrs = (('key', 'value'), ('protected',))


class Group(SaveMixin, ObjectDeleteMixin, RESTObject):
    _short_print_attr = 'name'
    _managers = (
        ('accessrequests', 'GroupAccessRequestManager'),
        ('badges', 'GroupBadgeManager'),
        ('boards', 'GroupBoardManager'),
        ('customattributes', 'GroupCustomAttributeManager'),
        ('epics', 'GroupEpicManager'),
        ('issues', 'GroupIssueManager'),
        ('members', 'GroupMemberManager'),
        ('mergerequests', 'GroupMergeRequestManager'),
        ('milestones', 'GroupMilestoneManager'),
        ('notificationsettings', 'GroupNotificationSettingsManager'),
        ('projects', 'GroupProjectManager'),
        ('subgroups', 'GroupSubgroupManager'),
        ('variables', 'GroupVariableManager'),
    )

    @cli.register_custom_action('Group', ('to_project_id', ))
    @exc.on_http_error(exc.GitlabTransferProjectError)
    def transfer_project(self, to_project_id, **kwargs):
        """Transfer a project to this group.

        Args:
            to_project_id (int): ID of the project to transfer
            **kwargs: Extra options to send to the server (e.g. sudo)

        Raises:
            GitlabAuthenticationError: If authentication is not correct
            GitlabTransferProjectError: If the project could not be transfered
        """
        path = '/groups/%d/projects/%d' % (self.id, to_project_id)
        self.manager.gitlab.http_post(path, **kwargs)

    @cli.register_custom_action('Group', ('scope', 'search'))
    @exc.on_http_error(exc.GitlabSearchError)
    def search(self, scope, search, **kwargs):
        """Search the group resources matching the provided string.'

        Args:
            scope (str): Scope of the search
            search (str): Search string
            **kwargs: Extra options to send to the server (e.g. sudo)

        Raises:
            GitlabAuthenticationError: If authentication is not correct
            GitlabSearchError: If the server failed to perform the request

        Returns:
            GitlabList: A list of dicts describing the resources found.
        """
        data = {'scope': scope, 'search': search}
        path = '/groups/%d/search' % self.get_id()
        return self.manager.gitlab.http_list(path, query_data=data, **kwargs)

    @cli.register_custom_action('Group', ('cn', 'group_access', 'provider'))
    @exc.on_http_error(exc.GitlabCreateError)
    def add_ldap_group_link(self, cn, group_access, provider, **kwargs):
        """Add an LDAP group link.

        Args:
            cn (str): CN of the LDAP group
            group_access (int): Minimum access level for members of the LDAP
                group
            provider (str): LDAP provider for the LDAP group
            **kwargs: Extra options to send to the server (e.g. sudo)

        Raises:
            GitlabAuthenticationError: If authentication is not correct
            GitlabCreateError: If the server cannot perform the request
        """
        path = '/groups/%d/ldap_group_links' % self.get_id()
        data = {'cn': cn, 'group_access': group_access, 'provider': provider}
        self.manager.gitlab.http_post(path, post_data=data, **kwargs)

    @cli.register_custom_action('Group', ('cn',), ('provider',))
    @exc.on_http_error(exc.GitlabDeleteError)
    def delete_ldap_group_link(self, cn, provider=None, **kwargs):
        """Delete an LDAP group link.

        Args:
            cn (str): CN of the LDAP group
            provider (str): LDAP provider for the LDAP group
            **kwargs: Extra options to send to the server (e.g. sudo)

        Raises:
            GitlabAuthenticationError: If authentication is not correct
            GitlabDeleteError: If the server cannot perform the request
        """
        path = '/groups/%d/ldap_group_links' % self.get_id()
        if provider is not None:
            path += '/%s' % provider
        path += '/%s' % cn
        self.manager.gitlab.http_delete(path)

    @cli.register_custom_action('Group')
    @exc.on_http_error(exc.GitlabCreateError)
    def ldap_sync(self, **kwargs):
        """Sync LDAP groups.

        Args:
            **kwargs: Extra options to send to the server (e.g. sudo)

        Raises:
            GitlabAuthenticationError: If authentication is not correct
            GitlabCreateError: If the server cannot perform the request
        """
        path = '/groups/%d/ldap_sync' % self.get_id()
        self.manager.gitlab.http_post(path, **kwargs)


class GroupManager(CRUDMixin, RESTManager):
    _path = '/groups'
    _obj_cls = Group
    _list_filters = ('skip_groups', 'all_available', 'search', 'order_by',
                     'sort', 'statistics', 'owned', 'with_custom_attributes')
    _create_attrs = (
        ('name', 'path'),
        ('description', 'visibility', 'parent_id', 'lfs_enabled',
         'request_access_enabled')
    )
    _update_attrs = (
        tuple(),
        ('name', 'path', 'description', 'visibility', 'lfs_enabled',
         'request_access_enabled')
    )


class Hook(ObjectDeleteMixin, RESTObject):
    _url = '/hooks'
    _short_print_attr = 'url'


class HookManager(NoUpdateMixin, RESTManager):
    _path = '/hooks'
    _obj_cls = Hook
    _create_attrs = (('url', ), tuple())


class Issue(RESTObject):
    _url = '/issues'
    _short_print_attr = 'title'


class IssueManager(ListMixin, RESTManager):
    _path = '/issues'
    _obj_cls = Issue
    _list_filters = ('state', 'labels', 'milestone', 'scope', 'author_id',
                     'assignee_id', 'my_reaction_emoji', 'iids', 'order_by',
                     'sort', 'search', 'created_after', 'created_before',
                     'updated_after', 'updated_before')
    _types = {'labels': types.ListAttribute}


class LDAPGroup(RESTObject):
    _id_attr = None


class LDAPGroupManager(RESTManager):
    _path = '/ldap/groups'
    _obj_cls = LDAPGroup
    _list_filters = ('search', 'provider')

    @exc.on_http_error(exc.GitlabListError)
    def list(self, **kwargs):
        """Retrieve a list of objects.

        Args:
            all (bool): If True, return all the items, without pagination
            per_page (int): Number of items to retrieve per request
            page (int): ID of the page to return (starts with page 1)
            as_list (bool): If set to False and no pagination option is
                defined, return a generator instead of a list
            **kwargs: Extra options to send to the server (e.g. sudo)

        Returns:
            list: The list of objects, or a generator if `as_list` is False

        Raises:
            GitlabAuthenticationError: If authentication is not correct
            GitlabListError: If the server cannot perform the request
        """
        data = kwargs.copy()
        if self.gitlab.per_page:
            data.setdefault('per_page', self.gitlab.per_page)

        if 'provider' in data:
            path = '/ldap/%s/groups' % data['provider']
        else:
            path = self._path

        obj = self.gitlab.http_list(path, **data)
        if isinstance(obj, list):
            return [self._obj_cls(self, item) for item in obj]
        else:
            return base.RESTObjectList(self, self._obj_cls, obj)


class License(RESTObject):
    _id_attr = 'key'


class LicenseManager(RetrieveMixin, RESTManager):
    _path = '/templates/licenses'
    _obj_cls = License
    _list_filters = ('popular', )
    _optional_get_attrs = ('project', 'fullname')


class MergeRequest(RESTObject):
    pass


class MergeRequestManager(ListMixin, RESTManager):
    _path = '/merge_requests'
    _obj_cls = MergeRequest
    _from_parent_attrs = {'group_id': 'id'}
    _list_filters = ('state', 'order_by', 'sort', 'milestone', 'view',
                     'labels', 'created_after', 'created_before',
                     'updated_after', 'updated_before', 'scope', 'author_id',
                     'assignee_id', 'my_reaction_emoji', 'source_branch',
                     'target_branch', 'search')
    _types = {'labels': types.ListAttribute}


class Snippet(UserAgentDetailMixin, SaveMixin, ObjectDeleteMixin, RESTObject):
    _short_print_attr = 'title'

    @cli.register_custom_action('Snippet')
    @exc.on_http_error(exc.GitlabGetError)
    def content(self, streamed=False, action=None, chunk_size=1024, **kwargs):
        """Return the content of a snippet.

        Args:
            streamed (bool): If True the data will be processed by chunks of
                `chunk_size` and each chunk is passed to `action` for
                treatment.
            action (callable): Callable responsible of dealing with chunk of
                data
            chunk_size (int): Size of each chunk
            **kwargs: Extra options to send to the server (e.g. sudo)

        Raises:
            GitlabAuthenticationError: If authentication is not correct
            GitlabGetError: If the content could not be retrieved

        Returns:
            str: The snippet content
        """
        path = '/snippets/%s/raw' % self.get_id()
        result = self.manager.gitlab.http_get(path, streamed=streamed,
                                              raw=True, **kwargs)
        return utils.response_content(result, streamed, action, chunk_size)


class SnippetManager(CRUDMixin, RESTManager):
    _path = '/snippets'
    _obj_cls = Snippet
    _create_attrs = (('title', 'file_name', 'content'),
                     ('lifetime', 'visibility'))
    _update_attrs = (tuple(),
                     ('title', 'file_name', 'content', 'visibility'))

    @cli.register_custom_action('SnippetManager')
    def public(self, **kwargs):
        """List all the public snippets.

        Args:
            all (bool): If True the returned object will be a list
            **kwargs: Extra options to send to the server (e.g. sudo)

        Raises:
            GitlabListError: If the list could not be retrieved

        Returns:
            RESTObjectList: A generator for the snippets list
        """
        return self.list(path='/snippets/public', **kwargs)


class Namespace(RESTObject):
    pass


class NamespaceManager(RetrieveMixin, RESTManager):
    _path = '/namespaces'
    _obj_cls = Namespace
    _list_filters = ('search', )


class PagesDomain(RESTObject):
    _id_attr = 'domain'


class PagesDomainManager(ListMixin, RESTManager):
    _path = '/pages/domains'
    _obj_cls = PagesDomain


class ProjectBoardList(SaveMixin, ObjectDeleteMixin, RESTObject):
    pass


class ProjectBoardListManager(CRUDMixin, RESTManager):
    _path = '/projects/%(project_id)s/boards/%(board_id)s/lists'
    _obj_cls = ProjectBoardList
    _from_parent_attrs = {'project_id': 'project_id',
                          'board_id': 'id'}
    _create_attrs = (('label_id', ), tuple())
    _update_attrs = (('position', ), tuple())


class ProjectBoard(ObjectDeleteMixin, RESTObject):
    _managers = (('lists', 'ProjectBoardListManager'), )


class ProjectBoardManager(NoUpdateMixin, RESTManager):
    _path = '/projects/%(project_id)s/boards'
    _obj_cls = ProjectBoard
    _from_parent_attrs = {'project_id': 'id'}
    _create_attrs = (('name', ), tuple())


class ProjectBranch(ObjectDeleteMixin, RESTObject):
    _id_attr = 'name'

    @cli.register_custom_action('ProjectBranch', tuple(),
                                ('developers_can_push',
                                 'developers_can_merge'))
    @exc.on_http_error(exc.GitlabProtectError)
    def protect(self, developers_can_push=False, developers_can_merge=False,
                **kwargs):
        """Protect the branch.

        Args:
            developers_can_push (bool): Set to True if developers are allowed
                                        to push to the branch
            developers_can_merge (bool): Set to True if developers are allowed
                                         to merge to the branch
            **kwargs: Extra options to send to the server (e.g. sudo)

        Raises:
            GitlabAuthenticationError: If authentication is not correct
            GitlabProtectError: If the branch could not be protected
        """
        id = self.get_id().replace('/', '%2F')
        path = '%s/%s/protect' % (self.manager.path, id)
        post_data = {'developers_can_push': developers_can_push,
                     'developers_can_merge': developers_can_merge}
        self.manager.gitlab.http_put(path, post_data=post_data, **kwargs)
        self._attrs['protected'] = True

    @cli.register_custom_action('ProjectBranch')
    @exc.on_http_error(exc.GitlabProtectError)
    def unprotect(self, **kwargs):
        """Unprotect the branch.

        Args:
            **kwargs: Extra options to send to the server (e.g. sudo)

        Raises:
            GitlabAuthenticationError: If authentication is not correct
            GitlabProtectError: If the branch could not be unprotected
        """
        id = self.get_id().replace('/', '%2F')
        path = '%s/%s/unprotect' % (self.manager.path, id)
        self.manager.gitlab.http_put(path, **kwargs)
        self._attrs['protected'] = False


class ProjectBranchManager(NoUpdateMixin, RESTManager):
    _path = '/projects/%(project_id)s/repository/branches'
    _obj_cls = ProjectBranch
    _from_parent_attrs = {'project_id': 'id'}
    _create_attrs = (('branch', 'ref'), tuple())


class ProjectCustomAttribute(ObjectDeleteMixin, RESTObject):
    _id_attr = 'key'


class ProjectCustomAttributeManager(RetrieveMixin, SetMixin, DeleteMixin,
                                    RESTManager):
    _path = '/projects/%(project_id)s/custom_attributes'
    _obj_cls = ProjectCustomAttribute
    _from_parent_attrs = {'project_id': 'id'}


class ProjectJob(RESTObject, RefreshMixin):
    @cli.register_custom_action('ProjectJob')
    @exc.on_http_error(exc.GitlabJobCancelError)
    def cancel(self, **kwargs):
        """Cancel the job.

        Args:
            **kwargs: Extra options to send to the server (e.g. sudo)

        Raises:
            GitlabAuthenticationError: If authentication is not correct
            GitlabJobCancelError: If the job could not be canceled
        """
        path = '%s/%s/cancel' % (self.manager.path, self.get_id())
        self.manager.gitlab.http_post(path)

    @cli.register_custom_action('ProjectJob')
    @exc.on_http_error(exc.GitlabJobRetryError)
    def retry(self, **kwargs):
        """Retry the job.

        Args:
            **kwargs: Extra options to send to the server (e.g. sudo)

        Raises:
            GitlabAuthenticationError: If authentication is not correct
            GitlabJobRetryError: If the job could not be retried
        """
        path = '%s/%s/retry' % (self.manager.path, self.get_id())
        self.manager.gitlab.http_post(path)

    @cli.register_custom_action('ProjectJob')
    @exc.on_http_error(exc.GitlabJobPlayError)
    def play(self, **kwargs):
        """Trigger a job explicitly.

        Args:
            **kwargs: Extra options to send to the server (e.g. sudo)

        Raises:
            GitlabAuthenticationError: If authentication is not correct
            GitlabJobPlayError: If the job could not be triggered
        """
        path = '%s/%s/play' % (self.manager.path, self.get_id())
        self.manager.gitlab.http_post(path)

    @cli.register_custom_action('ProjectJob')
    @exc.on_http_error(exc.GitlabJobEraseError)
    def erase(self, **kwargs):
        """Erase the job (remove job artifacts and trace).

        Args:
            **kwargs: Extra options to send to the server (e.g. sudo)

        Raises:
            GitlabAuthenticationError: If authentication is not correct
            GitlabJobEraseError: If the job could not be erased
        """
        path = '%s/%s/erase' % (self.manager.path, self.get_id())
        self.manager.gitlab.http_post(path)

    @cli.register_custom_action('ProjectJob')
    @exc.on_http_error(exc.GitlabCreateError)
    def keep_artifacts(self, **kwargs):
        """Prevent artifacts from being deleted when expiration is set.

        Args:
            **kwargs: Extra options to send to the server (e.g. sudo)

        Raises:
            GitlabAuthenticationError: If authentication is not correct
            GitlabCreateError: If the request could not be performed
        """
        path = '%s/%s/artifacts/keep' % (self.manager.path, self.get_id())
        self.manager.gitlab.http_post(path)

    @cli.register_custom_action('ProjectJob')
    @exc.on_http_error(exc.GitlabGetError)
    def artifacts(self, streamed=False, action=None, chunk_size=1024,
                  **kwargs):
        """Get the job artifacts.

        Args:
            streamed (bool): If True the data will be processed by chunks of
                `chunk_size` and each chunk is passed to `action` for
                treatment
            action (callable): Callable responsible of dealing with chunk of
                data
            chunk_size (int): Size of each chunk
            **kwargs: Extra options to send to the server (e.g. sudo)

        Raises:
            GitlabAuthenticationError: If authentication is not correct
            GitlabGetError: If the artifacts could not be retrieved

        Returns:
            str: The artifacts if `streamed` is False, None otherwise.
        """
        path = '%s/%s/artifacts' % (self.manager.path, self.get_id())
        result = self.manager.gitlab.http_get(path, streamed=streamed,
                                              raw=True, **kwargs)
        return utils.response_content(result, streamed, action, chunk_size)

    @cli.register_custom_action('ProjectJob')
    @exc.on_http_error(exc.GitlabGetError)
    def artifact(self, path, streamed=False, action=None, chunk_size=1024,
                 **kwargs):
        """Get a single artifact file from within the job's artifacts archive.

        Args:
            path (str): Path of the artifact
            streamed (bool): If True the data will be processed by chunks of
                `chunk_size` and each chunk is passed to `action` for
                treatment
            action (callable): Callable responsible of dealing with chunk of
                data
            chunk_size (int): Size of each chunk
            **kwargs: Extra options to send to the server (e.g. sudo)

        Raises:
            GitlabAuthenticationError: If authentication is not correct
            GitlabGetError: If the artifacts could not be retrieved

        Returns:
            str: The artifacts if `streamed` is False, None otherwise.
        """
        path = '%s/%s/artifacts/%s' % (self.manager.path, self.get_id(), path)
        result = self.manager.gitlab.http_get(path, streamed=streamed,
                                              raw=True, **kwargs)
        return utils.response_content(result, streamed, action, chunk_size)

    @cli.register_custom_action('ProjectJob')
    @exc.on_http_error(exc.GitlabGetError)
    def trace(self, streamed=False, action=None, chunk_size=1024, **kwargs):
        """Get the job trace.

        Args:
            streamed (bool): If True the data will be processed by chunks of
                `chunk_size` and each chunk is passed to `action` for
                treatment
            action (callable): Callable responsible of dealing with chunk of
                data
            chunk_size (int): Size of each chunk
            **kwargs: Extra options to send to the server (e.g. sudo)

        Raises:
            GitlabAuthenticationError: If authentication is not correct
            GitlabGetError: If the artifacts could not be retrieved

        Returns:
            str: The trace
        """
        path = '%s/%s/trace' % (self.manager.path, self.get_id())
        result = self.manager.gitlab.http_get(path, streamed=streamed,
                                              raw=True, **kwargs)
        return utils.response_content(result, streamed, action, chunk_size)


class ProjectJobManager(RetrieveMixin, RESTManager):
    _path = '/projects/%(project_id)s/jobs'
    _obj_cls = ProjectJob
    _from_parent_attrs = {'project_id': 'id'}


class ProjectCommitStatus(RESTObject, RefreshMixin):
    pass


class ProjectCommitStatusManager(ListMixin, CreateMixin, RESTManager):
    _path = ('/projects/%(project_id)s/repository/commits/%(commit_id)s'
             '/statuses')
    _obj_cls = ProjectCommitStatus
    _from_parent_attrs = {'project_id': 'project_id', 'commit_id': 'id'}
    _create_attrs = (('state', ),
                     ('description', 'name', 'context', 'ref', 'target_url',
                      'coverage'))

    @exc.on_http_error(exc.GitlabCreateError)
    def create(self, data, **kwargs):
        """Create a new object.

        Args:
            data (dict): Parameters to send to the server to create the
                         resource
            **kwargs: Extra options to send to the server (e.g. sudo or
                      'ref_name', 'stage', 'name', 'all')

        Raises:
            GitlabAuthenticationError: If authentication is not correct
            GitlabCreateError: If the server cannot perform the request

        Returns:
            RESTObject: A new instance of the manage object class build with
                        the data sent by the server
        """
        # project_id and commit_id are in the data dict when using the CLI, but
        # they are missing when using only the API
        # See #511
        base_path = '/projects/%(project_id)s/statuses/%(commit_id)s'
        if 'project_id' in data and 'commit_id' in data:
            path = base_path % data
        else:
            path = self._compute_path(base_path)
        return CreateMixin.create(self, data, path=path, **kwargs)


class ProjectCommitComment(RESTObject):
    _id_attr = None
    _short_print_attr = 'note'


class ProjectCommitCommentManager(ListMixin, CreateMixin, RESTManager):
    _path = ('/projects/%(project_id)s/repository/commits/%(commit_id)s'
             '/comments')
    _obj_cls = ProjectCommitComment
    _from_parent_attrs = {'project_id': 'project_id', 'commit_id': 'id'}
    _create_attrs = (('note', ), ('path', 'line', 'line_type'))


class ProjectCommitDiscussionNote(SaveMixin, ObjectDeleteMixin, RESTObject):
    pass


class ProjectCommitDiscussionNoteManager(GetMixin, CreateMixin, UpdateMixin,
                                         DeleteMixin, RESTManager):
    _path = ('/projects/%(project_id)s/repository/commits/%(commit_id)s/'
             'discussions/%(discussion_id)s/notes')
    _obj_cls = ProjectCommitDiscussionNote
    _from_parent_attrs = {'project_id': 'project_id',
                          'commit_id': 'commit_id',
                          'discussion_id': 'id'}
    _create_attrs = (('body',), ('created_at', 'position'))
    _update_attrs = (('body',), tuple())


class ProjectCommitDiscussion(RESTObject):
    _managers = (('notes', 'ProjectCommitDiscussionNoteManager'),)


class ProjectCommitDiscussionManager(RetrieveMixin, CreateMixin, RESTManager):
    _path = ('/projects/%(project_id)s/repository/commits/%(commit_id)s/'
             'discussions')
    _obj_cls = ProjectCommitDiscussion
    _from_parent_attrs = {'project_id': 'project_id', 'commit_id': 'id'}
    _create_attrs = (('body',), ('created_at',))


class ProjectCommit(RESTObject):
    _short_print_attr = 'title'
    _managers = (
        ('comments', 'ProjectCommitCommentManager'),
        ('discussions', 'ProjectCommitDiscussionManager'),
        ('statuses', 'ProjectCommitStatusManager'),
    )

    @cli.register_custom_action('ProjectCommit')
    @exc.on_http_error(exc.GitlabGetError)
    def diff(self, **kwargs):
        """Generate the commit diff.

        Args:
            **kwargs: Extra options to send to the server (e.g. sudo)

        Raises:
            GitlabAuthenticationError: If authentication is not correct
            GitlabGetError: If the diff could not be retrieved

        Returns:
            list: The changes done in this commit
        """
        path = '%s/%s/diff' % (self.manager.path, self.get_id())
        return self.manager.gitlab.http_get(path, **kwargs)

    @cli.register_custom_action('ProjectCommit', ('branch',))
    @exc.on_http_error(exc.GitlabCherryPickError)
    def cherry_pick(self, branch, **kwargs):
        """Cherry-pick a commit into a branch.

        Args:
            branch (str): Name of target branch
            **kwargs: Extra options to send to the server (e.g. sudo)

        Raises:
            GitlabAuthenticationError: If authentication is not correct
            GitlabCherryPickError: If the cherry-pick could not be performed
        """
        path = '%s/%s/cherry_pick' % (self.manager.path, self.get_id())
        post_data = {'branch': branch}
        self.manager.gitlab.http_post(path, post_data=post_data, **kwargs)

    @cli.register_custom_action('ProjectCommit', optional=('type',))
    @exc.on_http_error(exc.GitlabGetError)
    def refs(self, type='all', **kwargs):
        """List the references the commit is pushed to.

        Args:
            type (str): The scope of references ('branch', 'tag' or 'all')
            **kwargs: Extra options to send to the server (e.g. sudo)

        Raises:
            GitlabAuthenticationError: If authentication is not correct
            GitlabGetError: If the references could not be retrieved

        Returns:
            list: The references the commit is pushed to.
        """
        path = '%s/%s/refs' % (self.manager.path, self.get_id())
        data = {'type': type}
        return self.manager.gitlab.http_get(path, query_data=data, **kwargs)

    @cli.register_custom_action('ProjectCommit')
    @exc.on_http_error(exc.GitlabGetError)
    def merge_requests(self, **kwargs):
        """List the merge requests related to the commit.

        Args:
            **kwargs: Extra options to send to the server (e.g. sudo)

        Raises:
            GitlabAuthenticationError: If authentication is not correct
            GitlabGetError: If the references could not be retrieved

        Returns:
            list: The merge requests related to the commit.
        """
        path = '%s/%s/merge_requests' % (self.manager.path, self.get_id())
        return self.manager.gitlab.http_get(path, **kwargs)


class ProjectCommitManager(RetrieveMixin, CreateMixin, RESTManager):
    _path = '/projects/%(project_id)s/repository/commits'
    _obj_cls = ProjectCommit
    _from_parent_attrs = {'project_id': 'id'}
    _create_attrs = (('branch', 'commit_message', 'actions'),
                     ('author_email', 'author_name'))


class ProjectEnvironment(SaveMixin, ObjectDeleteMixin, RESTObject):
    @cli.register_custom_action('ProjectEnvironment')
    @exc.on_http_error(exc.GitlabStopError)
    def stop(self, **kwargs):
        """Stop the environment.

        Args:
            **kwargs: Extra options to send to the server (e.g. sudo)

        Raises:
            GitlabAuthenticationError: If authentication is not correct
            GitlabStopError: If the operation failed
        """
        path = '%s/%s/stop' % (self.manager.path, self.get_id())
        self.manager.gitlab.http_post(path, **kwargs)


class ProjectEnvironmentManager(ListMixin, CreateMixin, UpdateMixin,
                                DeleteMixin, RESTManager):
    _path = '/projects/%(project_id)s/environments'
    _obj_cls = ProjectEnvironment
    _from_parent_attrs = {'project_id': 'id'}
    _create_attrs = (('name', ), ('external_url', ))
    _update_attrs = (tuple(), ('name', 'external_url'))


class ProjectKey(SaveMixin, ObjectDeleteMixin, RESTObject):
    pass


class ProjectKeyManager(CRUDMixin, RESTManager):
    _path = '/projects/%(project_id)s/deploy_keys'
    _obj_cls = ProjectKey
    _from_parent_attrs = {'project_id': 'id'}
    _create_attrs = (('title', 'key'), ('can_push',))
    _update_attrs = (tuple(), ('title', 'can_push'))

    @cli.register_custom_action('ProjectKeyManager', ('key_id',))
    @exc.on_http_error(exc.GitlabProjectDeployKeyError)
    def enable(self, key_id, **kwargs):
        """Enable a deploy key for a project.

        Args:
            key_id (int): The ID of the key to enable
            **kwargs: Extra options to send to the server (e.g. sudo)

        Raises:
            GitlabAuthenticationError: If authentication is not correct
            GitlabProjectDeployKeyError: If the key could not be enabled
        """
        path = '%s/%s/enable' % (self.path, key_id)
        self.gitlab.http_post(path, **kwargs)


class ProjectBadge(SaveMixin, ObjectDeleteMixin, RESTObject):
    pass


class ProjectBadgeManager(BadgeRenderMixin, CRUDMixin, RESTManager):
    _path = '/projects/%(project_id)s/badges'
    _obj_cls = ProjectBadge
    _from_parent_attrs = {'project_id': 'id'}
    _create_attrs = (('link_url', 'image_url'), tuple())
    _update_attrs = (tuple(), ('link_url', 'image_url'))


class ProjectEvent(Event):
    pass


class ProjectEventManager(EventManager):
    _path = '/projects/%(project_id)s/events'
    _obj_cls = ProjectEvent
    _from_parent_attrs = {'project_id': 'id'}


class ProjectFork(RESTObject):
    pass


class ProjectForkManager(CreateMixin, ListMixin, RESTManager):
    _path = '/projects/%(project_id)s/fork'
    _obj_cls = ProjectFork
    _from_parent_attrs = {'project_id': 'id'}
    _list_filters = ('archived', 'visibility', 'order_by', 'sort', 'search',
                     'simple', 'owned', 'membership', 'starred', 'statistics',
                     'with_custom_attributes', 'with_issues_enabled',
                     'with_merge_requests_enabled')
    _create_attrs = (tuple(), ('namespace', ))

    def list(self, **kwargs):
        """Retrieve a list of objects.

        Args:
            all (bool): If True, return all the items, without pagination
            per_page (int): Number of items to retrieve per request
            page (int): ID of the page to return (starts with page 1)
            as_list (bool): If set to False and no pagination option is
                defined, return a generator instead of a list
            **kwargs: Extra options to send to the server (e.g. sudo)

        Returns:
            list: The list of objects, or a generator if `as_list` is False

        Raises:
            GitlabAuthenticationError: If authentication is not correct
            GitlabListError: If the server cannot perform the request
        """

        path = self._compute_path('/projects/%(project_id)s/forks')
        return ListMixin.list(self, path=path, **kwargs)


class ProjectHook(SaveMixin, ObjectDeleteMixin, RESTObject):
    _short_print_attr = 'url'


class ProjectHookManager(CRUDMixin, RESTManager):
    _path = '/projects/%(project_id)s/hooks'
    _obj_cls = ProjectHook
    _from_parent_attrs = {'project_id': 'id'}
    _create_attrs = (
        ('url', ),
        ('push_events', 'issues_events', 'confidential_issues_events',
         'merge_requests_events', 'tag_push_events', 'note_events',
         'job_events', 'pipeline_events', 'wiki_page_events',
         'enable_ssl_verification', 'token')
    )
    _update_attrs = (
        ('url', ),
        ('push_events', 'issues_events', 'confidential_issues_events',
         'merge_requests_events', 'tag_push_events', 'note_events',
         'job_events', 'pipeline_events', 'wiki_events',
         'enable_ssl_verification', 'token')
    )


class ProjectIssueAwardEmoji(ObjectDeleteMixin, RESTObject):
    pass


class ProjectIssueAwardEmojiManager(NoUpdateMixin, RESTManager):
    _path = '/projects/%(project_id)s/issues/%(issue_iid)s/award_emoji'
    _obj_cls = ProjectIssueAwardEmoji
    _from_parent_attrs = {'project_id': 'project_id', 'issue_iid': 'iid'}
    _create_attrs = (('name', ), tuple())


class ProjectIssueNoteAwardEmoji(ObjectDeleteMixin, RESTObject):
    pass


class ProjectIssueNoteAwardEmojiManager(NoUpdateMixin, RESTManager):
    _path = ('/projects/%(project_id)s/issues/%(issue_iid)s'
             '/notes/%(note_id)s/award_emoji')
    _obj_cls = ProjectIssueNoteAwardEmoji
    _from_parent_attrs = {'project_id': 'project_id',
                          'issue_iid': 'issue_iid',
                          'note_id': 'id'}
    _create_attrs = (('name', ), tuple())


class ProjectIssueNote(SaveMixin, ObjectDeleteMixin, RESTObject):
    _managers = (('awardemojis', 'ProjectIssueNoteAwardEmojiManager'),)


class ProjectIssueNoteManager(CRUDMixin, RESTManager):
    _path = '/projects/%(project_id)s/issues/%(issue_iid)s/notes'
    _obj_cls = ProjectIssueNote
    _from_parent_attrs = {'project_id': 'project_id', 'issue_iid': 'iid'}
    _create_attrs = (('body', ), ('created_at', ))
    _update_attrs = (('body', ), tuple())


class ProjectIssueDiscussionNote(SaveMixin, ObjectDeleteMixin, RESTObject):
    pass


class ProjectIssueDiscussionNoteManager(GetMixin, CreateMixin, UpdateMixin,
                                        DeleteMixin, RESTManager):
    _path = ('/projects/%(project_id)s/issues/%(issue_iid)s/'
             'discussions/%(discussion_id)s/notes')
    _obj_cls = ProjectIssueDiscussionNote
    _from_parent_attrs = {'project_id': 'project_id',
                          'issue_iid': 'issue_iid',
                          'discussion_id': 'id'}
    _create_attrs = (('body',), ('created_at',))
    _update_attrs = (('body',), tuple())


class ProjectIssueDiscussion(RESTObject):
    _managers = (('notes', 'ProjectIssueDiscussionNoteManager'),)


class ProjectIssueDiscussionManager(RetrieveMixin, CreateMixin, RESTManager):
    _path = '/projects/%(project_id)s/issues/%(issue_iid)s/discussions'
    _obj_cls = ProjectIssueDiscussion
    _from_parent_attrs = {'project_id': 'project_id', 'issue_iid': 'iid'}
    _create_attrs = (('body',), ('created_at',))


class ProjectIssueLink(ObjectDeleteMixin, RESTObject):
    _id_attr = 'issue_link_id'


class ProjectIssueLinkManager(ListMixin, CreateMixin, DeleteMixin,
                              RESTManager):
    _path = '/projects/%(project_id)s/issues/%(issue_iid)s/links'
    _obj_cls = ProjectIssueLink
    _from_parent_attrs = {'project_id': 'project_id', 'issue_iid': 'iid'}
    _create_attrs = (('target_project_id', 'target_issue_iid'), tuple())

    @exc.on_http_error(exc.GitlabCreateError)
    def create(self, data, **kwargs):
        """Create a new object.

        Args:
            data (dict): parameters to send to the server to create the
                         resource
            **kwargs: Extra options to send to the server (e.g. sudo)

        Returns:
            RESTObject, RESTObject: The source and target issues

        Raises:
            GitlabAuthenticationError: If authentication is not correct
            GitlabCreateError: If the server cannot perform the request
        """
        self._check_missing_create_attrs(data)
        server_data = self.gitlab.http_post(self.path, post_data=data,
                                            **kwargs)
        source_issue = ProjectIssue(self._parent.manager,
                                    server_data['source_issue'])
        target_issue = ProjectIssue(self._parent.manager,
                                    server_data['target_issue'])
        return source_issue, target_issue


class ProjectIssueResourceLabelEvent(RESTObject):
    pass


class ProjectIssueResourceLabelEventManager(RetrieveMixin, RESTManager):
    _path = ('/projects/%(project_id)s/issues/%(issue_iid)s'
             '/resource_label_events')
    _obj_cls = ProjectIssueResourceLabelEvent
    _from_parent_attrs = {'project_id': 'project_id', 'issue_iid': 'iid'}


class ProjectIssue(UserAgentDetailMixin, SubscribableMixin, TodoMixin,
                   TimeTrackingMixin, ParticipantsMixin, SaveMixin,
                   ObjectDeleteMixin, RESTObject):
    _short_print_attr = 'title'
    _id_attr = 'iid'
    _managers = (
        ('awardemojis', 'ProjectIssueAwardEmojiManager'),
        ('discussions', 'ProjectIssueDiscussionManager'),
        ('links', 'ProjectIssueLinkManager'),
        ('notes', 'ProjectIssueNoteManager'),
        ('resourcelabelevents', 'ProjectIssueResourceLabelEventManager'),
    )

    @cli.register_custom_action('ProjectIssue', ('to_project_id',))
    @exc.on_http_error(exc.GitlabUpdateError)
    def move(self, to_project_id, **kwargs):
        """Move the issue to another project.

        Args:
            to_project_id(int): ID of the target project
            **kwargs: Extra options to send to the server (e.g. sudo)

        Raises:
            GitlabAuthenticationError: If authentication is not correct
            GitlabUpdateError: If the issue could not be moved
        """
        path = '%s/%s/move' % (self.manager.path, self.get_id())
        data = {'to_project_id': to_project_id}
        server_data = self.manager.gitlab.http_post(path, post_data=data,
                                                    **kwargs)
        self._update_attrs(server_data)

    @cli.register_custom_action('ProjectIssue')
    @exc.on_http_error(exc.GitlabGetError)
    def closed_by(self, **kwargs):
        """List merge requests that will close the issue when merged.

        Args:
            **kwargs: Extra options to send to the server (e.g. sudo)

        Raises:
            GitlabAuthenticationError: If authentication is not correct
            GitlabGetErrot: If the merge requests could not be retrieved

        Returns:
            list: The list of merge requests.
        """
        path = '%s/%s/closed_by' % (self.manager.path, self.get_id())
        return self.manager.gitlab.http_get(path, **kwargs)


class ProjectIssueManager(CRUDMixin, RESTManager):
    _path = '/projects/%(project_id)s/issues'
    _obj_cls = ProjectIssue
    _from_parent_attrs = {'project_id': 'id'}
    _list_filters = ('iids', 'state', 'labels', 'milestone', 'scope',
                     'author_id', 'assignee_id', 'my_reaction_emoji',
                     'order_by', 'sort', 'search', 'created_after',
                     'created_before', 'updated_after', 'updated_before')
    _create_attrs = (('title', ),
                     ('description', 'confidential', 'assignee_ids',
                      'assignee_id', 'milestone_id', 'labels', 'created_at',
                      'due_date', 'merge_request_to_resolve_discussions_of',
                      'discussion_to_resolve'))
    _update_attrs = (tuple(), ('title', 'description', 'confidential',
                               'assignee_ids', 'assignee_id', 'milestone_id',
                               'labels', 'state_event', 'updated_at',
                               'due_date', 'discussion_locked'))
    _types = {'labels': types.ListAttribute}


class ProjectMember(SaveMixin, ObjectDeleteMixin, RESTObject):
    _short_print_attr = 'username'


class ProjectMemberManager(CRUDMixin, RESTManager):
    _path = '/projects/%(project_id)s/members'
    _obj_cls = ProjectMember
    _from_parent_attrs = {'project_id': 'id'}
    _create_attrs = (('access_level', 'user_id'), ('expires_at', ))
    _update_attrs = (('access_level', ), ('expires_at', ))

    @cli.register_custom_action('ProjectMemberManager')
    @exc.on_http_error(exc.GitlabListError)
    def all(self, **kwargs):
        """List all the members, included inherited ones.

        Args:
            all (bool): If True, return all the items, without pagination
            per_page (int): Number of items to retrieve per request
            page (int): ID of the page to return (starts with page 1)
            as_list (bool): If set to False and no pagination option is
                defined, return a generator instead of a list
            **kwargs: Extra options to send to the server (e.g. sudo)

        Raises:
            GitlabAuthenticationError: If authentication is not correct
            GitlabListError: If the list could not be retrieved

        Returns:
            RESTObjectList: The list of members
        """

        path = '%s/all' % self.path
        return self.gitlab.http_list(path, **kwargs)


class ProjectNote(RESTObject):
    pass


class ProjectNoteManager(RetrieveMixin, RESTManager):
    _path = '/projects/%(project_id)s/notes'
    _obj_cls = ProjectNote
    _from_parent_attrs = {'project_id': 'id'}
    _create_attrs = (('body', ), tuple())


class ProjectNotificationSettings(NotificationSettings):
    pass


class ProjectNotificationSettingsManager(NotificationSettingsManager):
    _path = '/projects/%(project_id)s/notification_settings'
    _obj_cls = ProjectNotificationSettings
    _from_parent_attrs = {'project_id': 'id'}


class ProjectPagesDomain(SaveMixin, ObjectDeleteMixin, RESTObject):
    _id_attr = 'domain'


class ProjectPagesDomainManager(CRUDMixin, RESTManager):
    _path = '/projects/%(project_id)s/pages/domains'
    _obj_cls = ProjectPagesDomain
    _from_parent_attrs = {'project_id': 'id'}
    _create_attrs = (('domain', ), ('certificate', 'key'))
    _update_attrs = (tuple(), ('certificate', 'key'))


class ProjectTag(ObjectDeleteMixin, RESTObject):
    _id_attr = 'name'
    _short_print_attr = 'name'

    @cli.register_custom_action('ProjectTag', ('description', ))
    def set_release_description(self, description, **kwargs):
        """Set the release notes on the tag.

        If the release doesn't exist yet, it will be created. If it already
        exists, its description will be updated.

        Args:
            description (str): Description of the release.
            **kwargs: Extra options to send to the server (e.g. sudo)

        Raises:
            GitlabAuthenticationError: If authentication is not correct
            GitlabCreateError: If the server fails to create the release
            GitlabUpdateError: If the server fails to update the release
        """
        id = self.get_id().replace('/', '%2F')
        path = '%s/%s/release' % (self.manager.path, id)
        data = {'description': description}
        if self.release is None:
            try:
                server_data = self.manager.gitlab.http_post(path,
                                                            post_data=data,
                                                            **kwargs)
            except exc.GitlabHttpError as e:
                raise exc.GitlabCreateError(e.response_code, e.error_message)
        else:
            try:
                server_data = self.manager.gitlab.http_put(path,
                                                           post_data=data,
                                                           **kwargs)
            except exc.GitlabHttpError as e:
                raise exc.GitlabUpdateError(e.response_code, e.error_message)
        self.release = server_data


class ProjectTagManager(NoUpdateMixin, RESTManager):
    _path = '/projects/%(project_id)s/repository/tags'
    _obj_cls = ProjectTag
    _from_parent_attrs = {'project_id': 'id'}
    _create_attrs = (('tag_name', 'ref'), ('message',))


class ProjectProtectedTag(ObjectDeleteMixin, RESTObject):
    _id_attr = 'name'
    _short_print_attr = 'name'


class ProjectProtectedTagManager(NoUpdateMixin, RESTManager):
    _path = '/projects/%(project_id)s/protected_tags'
    _obj_cls = ProjectProtectedTag
    _from_parent_attrs = {'project_id': 'id'}
    _create_attrs = (('name',), ('create_access_level',))


class ProjectMergeRequestApproval(SaveMixin, RESTObject):
    _id_attr = None


class ProjectMergeRequestApprovalManager(GetWithoutIdMixin, UpdateMixin,
                                         RESTManager):
    _path = '/projects/%(project_id)s/merge_requests/%(mr_iid)s/approvals'
    _obj_cls = ProjectMergeRequestApproval
    _from_parent_attrs = {'project_id': 'project_id', 'mr_iid': 'iid'}
    _update_attrs = (('approvals_required',), tuple())
    _update_uses_post = True

    @exc.on_http_error(exc.GitlabUpdateError)
    def set_approvers(self, approver_ids=[], approver_group_ids=[], **kwargs):
        """Change MR-level allowed approvers and approver groups.

        Args:
            approver_ids (list): User IDs that can approve MRs
            approver_group_ids (list): Group IDs whose members can approve MRs

        Raises:
            GitlabAuthenticationError: If authentication is not correct
            GitlabUpdateError: If the server failed to perform the request
        """
        path = '%s/%s/approvers' % (self._parent.manager.path,
                                    self._parent.get_id())
        data = {'approver_ids': approver_ids,
                'approver_group_ids': approver_group_ids}
        self.gitlab.http_put(path, post_data=data, **kwargs)


class ProjectMergeRequestAwardEmoji(ObjectDeleteMixin, RESTObject):
    pass


class ProjectMergeRequestAwardEmojiManager(NoUpdateMixin, RESTManager):
    _path = '/projects/%(project_id)s/merge_requests/%(mr_iid)s/award_emoji'
    _obj_cls = ProjectMergeRequestAwardEmoji
    _from_parent_attrs = {'project_id': 'project_id', 'mr_iid': 'iid'}
    _create_attrs = (('name', ), tuple())


class ProjectMergeRequestDiff(RESTObject):
    pass


class ProjectMergeRequestDiffManager(RetrieveMixin, RESTManager):
    _path = '/projects/%(project_id)s/merge_requests/%(mr_iid)s/versions'
    _obj_cls = ProjectMergeRequestDiff
    _from_parent_attrs = {'project_id': 'project_id', 'mr_iid': 'iid'}


class ProjectMergeRequestNoteAwardEmoji(ObjectDeleteMixin, RESTObject):
    pass


class ProjectMergeRequestNoteAwardEmojiManager(NoUpdateMixin, RESTManager):
    _path = ('/projects/%(project_id)s/merge_requests/%(mr_iid)s'
             '/notes/%(note_id)s/award_emoji')
    _obj_cls = ProjectMergeRequestNoteAwardEmoji
    _from_parent_attrs = {'project_id': 'project_id',
                          'mr_iid': 'mr_iid',
                          'note_id': 'id'}
    _create_attrs = (('name', ), tuple())


class ProjectMergeRequestNote(SaveMixin, ObjectDeleteMixin, RESTObject):
    _managers = (('awardemojis', 'ProjectMergeRequestNoteAwardEmojiManager'),)


class ProjectMergeRequestNoteManager(CRUDMixin, RESTManager):
    _path = '/projects/%(project_id)s/merge_requests/%(mr_iid)s/notes'
    _obj_cls = ProjectMergeRequestNote
    _from_parent_attrs = {'project_id': 'project_id', 'mr_iid': 'iid'}
    _create_attrs = (('body', ), tuple())
    _update_attrs = (('body', ), tuple())


class ProjectMergeRequestDiscussionNote(SaveMixin, ObjectDeleteMixin,
                                        RESTObject):
    pass


class ProjectMergeRequestDiscussionNoteManager(GetMixin, CreateMixin,
                                               UpdateMixin, DeleteMixin,
                                               RESTManager):
    _path = ('/projects/%(project_id)s/merge_requests/%(mr_iid)s/'
             'discussions/%(discussion_id)s/notes')
    _obj_cls = ProjectMergeRequestDiscussionNote
    _from_parent_attrs = {'project_id': 'project_id',
                          'mr_iid': 'mr_iid',
                          'discussion_id': 'id'}
    _create_attrs = (('body',), ('created_at',))
    _update_attrs = (('body',), tuple())


class ProjectMergeRequestDiscussion(SaveMixin, RESTObject):
    _managers = (('notes', 'ProjectMergeRequestDiscussionNoteManager'),)


class ProjectMergeRequestDiscussionManager(RetrieveMixin, CreateMixin,
                                           UpdateMixin, RESTManager):
    _path = '/projects/%(project_id)s/merge_requests/%(mr_iid)s/discussions'
    _obj_cls = ProjectMergeRequestDiscussion
    _from_parent_attrs = {'project_id': 'project_id', 'mr_iid': 'iid'}
    _create_attrs = (('body',), ('created_at', 'position'))
    _update_attrs = (('resolved',), tuple())


class ProjectMergeRequestResourceLabelEvent(RESTObject):
    pass


class ProjectMergeRequestResourceLabelEventManager(RetrieveMixin, RESTManager):
    _path = ('/projects/%(project_id)s/merge_requests/%(mr_iid)s'
             '/resource_label_events')
    _obj_cls = ProjectMergeRequestResourceLabelEvent
    _from_parent_attrs = {'project_id': 'project_id', 'mr_iid': 'iid'}


class ProjectMergeRequest(SubscribableMixin, TodoMixin, TimeTrackingMixin,
                          ParticipantsMixin, SaveMixin, ObjectDeleteMixin,
                          RESTObject):
    _id_attr = 'iid'

    _managers = (
        ('approvals', 'ProjectMergeRequestApprovalManager'),
        ('awardemojis', 'ProjectMergeRequestAwardEmojiManager'),
        ('diffs', 'ProjectMergeRequestDiffManager'),
        ('discussions', 'ProjectMergeRequestDiscussionManager'),
        ('notes', 'ProjectMergeRequestNoteManager'),
        ('resourcelabelevents',
         'ProjectMergeRequestResourceLabelEventManager'),
    )

    @cli.register_custom_action('ProjectMergeRequest')
    @exc.on_http_error(exc.GitlabMROnBuildSuccessError)
    def cancel_merge_when_pipeline_succeeds(self, **kwargs):
        """Cancel merge when the pipeline succeeds.

        Args:
            **kwargs: Extra options to send to the server (e.g. sudo)

        Raises:
            GitlabAuthenticationError: If authentication is not correct
            GitlabMROnBuildSuccessError: If the server could not handle the
                request
        """

        path = ('%s/%s/cancel_merge_when_pipeline_succeeds' %
                (self.manager.path, self.get_id()))
        server_data = self.manager.gitlab.http_put(path, **kwargs)
        self._update_attrs(server_data)

    @cli.register_custom_action('ProjectMergeRequest')
    @exc.on_http_error(exc.GitlabListError)
    def closes_issues(self, **kwargs):
        """List issues that will close on merge."

        Args:
            all (bool): If True, return all the items, without pagination
            per_page (int): Number of items to retrieve per request
            page (int): ID of the page to return (starts with page 1)
            as_list (bool): If set to False and no pagination option is
                defined, return a generator instead of a list
            **kwargs: Extra options to send to the server (e.g. sudo)

        Raises:
            GitlabAuthenticationError: If authentication is not correct
            GitlabListError: If the list could not be retrieved

        Returns:
            RESTObjectList: List of issues
        """
        path = '%s/%s/closes_issues' % (self.manager.path, self.get_id())
        data_list = self.manager.gitlab.http_list(path, as_list=False,
                                                  **kwargs)
        manager = ProjectIssueManager(self.manager.gitlab,
                                      parent=self.manager._parent)
        return RESTObjectList(manager, ProjectIssue, data_list)

    @cli.register_custom_action('ProjectMergeRequest')
    @exc.on_http_error(exc.GitlabListError)
    def commits(self, **kwargs):
        """List the merge request commits.

        Args:
            all (bool): If True, return all the items, without pagination
            per_page (int): Number of items to retrieve per request
            page (int): ID of the page to return (starts with page 1)
            as_list (bool): If set to False and no pagination option is
                defined, return a generator instead of a list
            **kwargs: Extra options to send to the server (e.g. sudo)

        Raises:
            GitlabAuthenticationError: If authentication is not correct
            GitlabListError: If the list could not be retrieved

        Returns:
            RESTObjectList: The list of commits
        """

        path = '%s/%s/commits' % (self.manager.path, self.get_id())
        data_list = self.manager.gitlab.http_list(path, as_list=False,
                                                  **kwargs)
        manager = ProjectCommitManager(self.manager.gitlab,
                                       parent=self.manager._parent)
        return RESTObjectList(manager, ProjectCommit, data_list)

    @cli.register_custom_action('ProjectMergeRequest')
    @exc.on_http_error(exc.GitlabListError)
    def changes(self, **kwargs):
        """List the merge request changes.

        Args:
            **kwargs: Extra options to send to the server (e.g. sudo)

        Raises:
            GitlabAuthenticationError: If authentication is not correct
            GitlabListError: If the list could not be retrieved

        Returns:
            RESTObjectList: List of changes
        """
        path = '%s/%s/changes' % (self.manager.path, self.get_id())
        return self.manager.gitlab.http_get(path, **kwargs)

<<<<<<< HEAD
    @cli.register_custom_action('ProjectMergeRequest', tuple(), ('sha'))
    @exc.on_http_error(exc.GitlabMRApprovalError)
    def approve(self, sha=None, **kwargs):
        """Approve the merge request.

        Args:
            sha (str): Head SHA of MR
            **kwargs: Extra options to send to the server (e.g. sudo)

        Raises:
            GitlabAuthenticationError: If authentication is not correct
            GitlabMRApprovalError: If the approval failed
        """
        path = '%s/%s/approve' % (self.manager.path, self.get_id())
        data = {}
        if sha:
            data['sha'] = sha

        server_data = self.manager.gitlab.http_post(path, post_data=data,
                                                    **kwargs)
        self._update_attrs(server_data)

    @cli.register_custom_action('ProjectMergeRequest')
    @exc.on_http_error(exc.GitlabMRApprovalError)
    def unapprove(self, **kwargs):
        """Unapprove the merge request.
=======
    @cli.register_custom_action('ProjectMergeRequest')
    @exc.on_http_error(exc.GitlabListError)
    def pipelines(self, **kwargs):
        """List the merge request pipelines.
>>>>>>> 52d76312

        Args:
            **kwargs: Extra options to send to the server (e.g. sudo)

        Raises:
            GitlabAuthenticationError: If authentication is not correct
<<<<<<< HEAD
            GitlabMRApprovalError: If the unapproval failed
        """
        path = '%s/%s/unapprove' % (self.manager.path, self.get_id())
        data = {}

        server_data = self.manager.gitlab.http_post(path, post_data=data,
                                                    **kwargs)
        self._update_attrs(server_data)
=======
            GitlabListError: If the list could not be retrieved

        Returns:
            RESTObjectList: List of changes
        """
        path = '%s/%s/pipelines' % (self.manager.path, self.get_id())
        return self.manager.gitlab.http_get(path, **kwargs)
>>>>>>> 52d76312

    @cli.register_custom_action('ProjectMergeRequest', tuple(),
                                ('merge_commit_message',
                                 'should_remove_source_branch',
                                 'merge_when_pipeline_succeeds'))
    @exc.on_http_error(exc.GitlabMRClosedError)
    def merge(self, merge_commit_message=None,
              should_remove_source_branch=False,
              merge_when_pipeline_succeeds=False,
              **kwargs):
        """Accept the merge request.

        Args:
            merge_commit_message (bool): Commit message
            should_remove_source_branch (bool): If True, removes the source
                                                branch
            merge_when_pipeline_succeeds (bool): Wait for the build to succeed,
                                                 then merge
            **kwargs: Extra options to send to the server (e.g. sudo)

        Raises:
            GitlabAuthenticationError: If authentication is not correct
            GitlabMRClosedError: If the merge failed
        """
        path = '%s/%s/merge' % (self.manager.path, self.get_id())
        data = {}
        if merge_commit_message:
            data['merge_commit_message'] = merge_commit_message
        if should_remove_source_branch:
            data['should_remove_source_branch'] = True
        if merge_when_pipeline_succeeds:
            data['merge_when_pipeline_succeeds'] = True

        server_data = self.manager.gitlab.http_put(path, post_data=data,
                                                   **kwargs)
        self._update_attrs(server_data)


class ProjectMergeRequestManager(CRUDMixin, RESTManager):
    _path = '/projects/%(project_id)s/merge_requests'
    _obj_cls = ProjectMergeRequest
    _from_parent_attrs = {'project_id': 'id'}
    _create_attrs = (
        ('source_branch', 'target_branch', 'title'),
        ('assignee_id', 'description', 'target_project_id', 'labels',
         'milestone_id', 'remove_source_branch', 'allow_maintainer_to_push',
         'squash')
    )
    _update_attrs = (
        tuple(),
        ('target_branch', 'assignee_id', 'title', 'description', 'state_event',
         'labels', 'milestone_id', 'remove_source_branch', 'discussion_locked',
         'allow_maintainer_to_push', 'squash'))
    _list_filters = ('state', 'order_by', 'sort', 'milestone', 'view',
                     'labels', 'created_after', 'created_before',
                     'updated_after', 'updated_before', 'scope', 'author_id',
                     'assignee_id', 'my_reaction_emoji', 'source_branch',
                     'target_branch', 'search')
    _types = {'labels': types.ListAttribute}


class ProjectMilestone(SaveMixin, ObjectDeleteMixin, RESTObject):
    _short_print_attr = 'title'

    @cli.register_custom_action('ProjectMilestone')
    @exc.on_http_error(exc.GitlabListError)
    def issues(self, **kwargs):
        """List issues related to this milestone.

        Args:
            all (bool): If True, return all the items, without pagination
            per_page (int): Number of items to retrieve per request
            page (int): ID of the page to return (starts with page 1)
            as_list (bool): If set to False and no pagination option is
                defined, return a generator instead of a list
            **kwargs: Extra options to send to the server (e.g. sudo)

        Raises:
            GitlabAuthenticationError: If authentication is not correct
            GitlabListError: If the list could not be retrieved

        Returns:
            RESTObjectList: The list of issues
        """

        path = '%s/%s/issues' % (self.manager.path, self.get_id())
        data_list = self.manager.gitlab.http_list(path, as_list=False,
                                                  **kwargs)
        manager = ProjectIssueManager(self.manager.gitlab,
                                      parent=self.manager._parent)
        # FIXME(gpocentek): the computed manager path is not correct
        return RESTObjectList(manager, ProjectIssue, data_list)

    @cli.register_custom_action('ProjectMilestone')
    @exc.on_http_error(exc.GitlabListError)
    def merge_requests(self, **kwargs):
        """List the merge requests related to this milestone.

        Args:
            all (bool): If True, return all the items, without pagination
            per_page (int): Number of items to retrieve per request
            page (int): ID of the page to return (starts with page 1)
            as_list (bool): If set to False and no pagination option is
                defined, return a generator instead of a list
            **kwargs: Extra options to send to the server (e.g. sudo)

        Raises:
            GitlabAuthenticationError: If authentication is not correct
            GitlabListError: If the list could not be retrieved

        Returns:
            RESTObjectList: The list of merge requests
        """
        path = '%s/%s/merge_requests' % (self.manager.path, self.get_id())
        data_list = self.manager.gitlab.http_list(path, as_list=False,
                                                  **kwargs)
        manager = ProjectMergeRequestManager(self.manager.gitlab,
                                             parent=self.manager._parent)
        # FIXME(gpocentek): the computed manager path is not correct
        return RESTObjectList(manager, ProjectMergeRequest, data_list)


class ProjectMilestoneManager(CRUDMixin, RESTManager):
    _path = '/projects/%(project_id)s/milestones'
    _obj_cls = ProjectMilestone
    _from_parent_attrs = {'project_id': 'id'}
    _create_attrs = (('title', ), ('description', 'due_date', 'start_date',
                                   'state_event'))
    _update_attrs = (tuple(), ('title', 'description', 'due_date',
                               'start_date', 'state_event'))
    _list_filters = ('iids', 'state', 'search')


class ProjectLabel(SubscribableMixin, SaveMixin, ObjectDeleteMixin,
                   RESTObject):
    _id_attr = 'name'

    # Update without ID, but we need an ID to get from list.
    @exc.on_http_error(exc.GitlabUpdateError)
    def save(self, **kwargs):
        """Saves the changes made to the object to the server.

        The object is updated to match what the server returns.

        Args:
            **kwargs: Extra options to send to the server (e.g. sudo)

        Raises:
            GitlabAuthenticationError: If authentication is not correct.
            GitlabUpdateError: If the server cannot perform the request.
        """
        updated_data = self._get_updated_data()

        # call the manager
        server_data = self.manager.update(None, updated_data, **kwargs)
        self._update_attrs(server_data)


class ProjectLabelManager(ListMixin, CreateMixin, UpdateMixin, DeleteMixin,
                          RESTManager):
    _path = '/projects/%(project_id)s/labels'
    _obj_cls = ProjectLabel
    _from_parent_attrs = {'project_id': 'id'}
    _create_attrs = (('name', 'color'), ('description', 'priority'))
    _update_attrs = (('name', ),
                     ('new_name', 'color', 'description', 'priority'))

    # Delete without ID.
    @exc.on_http_error(exc.GitlabDeleteError)
    def delete(self, name, **kwargs):
        """Delete a Label on the server.

        Args:
            name: The name of the label
            **kwargs: Extra options to send to the server (e.g. sudo)

        Raises:
            GitlabAuthenticationError: If authentication is not correct
            GitlabDeleteError: If the server cannot perform the request
        """
        self.gitlab.http_delete(self.path, query_data={'name': name}, **kwargs)


class ProjectFile(SaveMixin, ObjectDeleteMixin, RESTObject):
    _id_attr = 'file_path'
    _short_print_attr = 'file_path'

    def decode(self):
        """Returns the decoded content of the file.

        Returns:
            (str): the decoded content.
        """
        return base64.b64decode(self.content)

    def save(self, branch, commit_message, **kwargs):
        """Save the changes made to the file to the server.

        The object is updated to match what the server returns.

        Args:
            branch (str): Branch in which the file will be updated
            commit_message (str): Message to send with the commit
            **kwargs: Extra options to send to the server (e.g. sudo)

        Raises:
            GitlabAuthenticationError: If authentication is not correct
            GitlabUpdateError: If the server cannot perform the request
        """
        self.branch = branch
        self.commit_message = commit_message
        self.file_path = self.file_path.replace('/', '%2F')
        super(ProjectFile, self).save(**kwargs)

    def delete(self, branch, commit_message, **kwargs):
        """Delete the file from the server.

        Args:
            branch (str): Branch from which the file will be removed
            commit_message (str): Commit message for the deletion
            **kwargs: Extra options to send to the server (e.g. sudo)

        Raises:
            GitlabAuthenticationError: If authentication is not correct
            GitlabDeleteError: If the server cannot perform the request
        """
        file_path = self.get_id().replace('/', '%2F')
        self.manager.delete(file_path, branch, commit_message, **kwargs)


class ProjectFileManager(GetMixin, CreateMixin, UpdateMixin, DeleteMixin,
                         RESTManager):
    _path = '/projects/%(project_id)s/repository/files'
    _obj_cls = ProjectFile
    _from_parent_attrs = {'project_id': 'id'}
    _create_attrs = (('file_path', 'branch', 'content', 'commit_message'),
                     ('encoding', 'author_email', 'author_name'))
    _update_attrs = (('file_path', 'branch', 'content', 'commit_message'),
                     ('encoding', 'author_email', 'author_name'))

    @cli.register_custom_action('ProjectFileManager', ('file_path', 'ref'))
    def get(self, file_path, ref, **kwargs):
        """Retrieve a single file.

        Args:
            file_path (str): Path of the file to retrieve
            ref (str): Name of the branch, tag or commit
            **kwargs: Extra options to send to the server (e.g. sudo)

        Raises:
            GitlabAuthenticationError: If authentication is not correct
            GitlabGetError: If the file could not be retrieved

        Returns:
            object: The generated RESTObject
        """
        file_path = file_path.replace('/', '%2F')
        return GetMixin.get(self, file_path, ref=ref, **kwargs)

    @cli.register_custom_action('ProjectFileManager',
                                ('file_path', 'branch', 'content',
                                 'commit_message'),
                                ('encoding', 'author_email', 'author_name'))
    @exc.on_http_error(exc.GitlabCreateError)
    def create(self, data, **kwargs):
        """Create a new object.

        Args:
            data (dict): parameters to send to the server to create the
                         resource
            **kwargs: Extra options to send to the server (e.g. sudo)

        Returns:
            RESTObject: a new instance of the managed object class built with
                the data sent by the server

        Raises:
            GitlabAuthenticationError: If authentication is not correct
            GitlabCreateError: If the server cannot perform the request
        """

        self._check_missing_create_attrs(data)
        new_data = data.copy()
        file_path = new_data.pop('file_path').replace('/', '%2F')
        path = '%s/%s' % (self.path, file_path)
        server_data = self.gitlab.http_post(path, post_data=new_data, **kwargs)
        return self._obj_cls(self, server_data)

    @exc.on_http_error(exc.GitlabUpdateError)
    def update(self, file_path, new_data={}, **kwargs):
        """Update an object on the server.

        Args:
            id: ID of the object to update (can be None if not required)
            new_data: the update data for the object
            **kwargs: Extra options to send to the server (e.g. sudo)

        Returns:
            dict: The new object data (*not* a RESTObject)

        Raises:
            GitlabAuthenticationError: If authentication is not correct
            GitlabUpdateError: If the server cannot perform the request
        """

        data = new_data.copy()
        file_path = file_path.replace('/', '%2F')
        data['file_path'] = file_path
        path = '%s/%s' % (self.path, file_path)
        self._check_missing_update_attrs(data)
        return self.gitlab.http_put(path, post_data=data, **kwargs)

    @cli.register_custom_action('ProjectFileManager', ('file_path', 'branch',
                                                       'commit_message'))
    @exc.on_http_error(exc.GitlabDeleteError)
    def delete(self, file_path, branch, commit_message, **kwargs):
        """Delete a file on the server.

        Args:
            file_path (str): Path of the file to remove
            branch (str): Branch from which the file will be removed
            commit_message (str): Commit message for the deletion
            **kwargs: Extra options to send to the server (e.g. sudo)

        Raises:
            GitlabAuthenticationError: If authentication is not correct
            GitlabDeleteError: If the server cannot perform the request
        """
        path = '%s/%s' % (self.path, file_path.replace('/', '%2F'))
        data = {'branch': branch, 'commit_message': commit_message}
        self.gitlab.http_delete(path, query_data=data, **kwargs)

    @cli.register_custom_action('ProjectFileManager', ('file_path', 'ref'))
    @exc.on_http_error(exc.GitlabGetError)
    def raw(self, file_path, ref, streamed=False, action=None, chunk_size=1024,
            **kwargs):
        """Return the content of a file for a commit.

        Args:
            ref (str): ID of the commit
            filepath (str): Path of the file to return
            streamed (bool): If True the data will be processed by chunks of
                `chunk_size` and each chunk is passed to `action` for
                treatment
            action (callable): Callable responsible of dealing with chunk of
                data
            chunk_size (int): Size of each chunk
            **kwargs: Extra options to send to the server (e.g. sudo)

        Raises:
            GitlabAuthenticationError: If authentication is not correct
            GitlabGetError: If the file could not be retrieved

        Returns:
            str: The file content
        """
        file_path = file_path.replace('/', '%2F').replace('.', '%2E')
        path = '%s/%s/raw' % (self.path, file_path)
        query_data = {'ref': ref}
        result = self.gitlab.http_get(path, query_data=query_data,
                                      streamed=streamed, raw=True, **kwargs)
        return utils.response_content(result, streamed, action, chunk_size)


class ProjectPipelineJob(RESTObject):
    pass


class ProjectPipelineJobManager(ListMixin, RESTManager):
    _path = '/projects/%(project_id)s/pipelines/%(pipeline_id)s/jobs'
    _obj_cls = ProjectPipelineJob
    _from_parent_attrs = {'project_id': 'project_id',
                          'pipeline_id': 'id'}
    _list_filters = ('scope',)


class ProjectPipeline(RESTObject, RefreshMixin):
    _managers = (('jobs', 'ProjectPipelineJobManager'), )

    @cli.register_custom_action('ProjectPipeline')
    @exc.on_http_error(exc.GitlabPipelineCancelError)
    def cancel(self, **kwargs):
        """Cancel the job.

        Args:
            **kwargs: Extra options to send to the server (e.g. sudo)

        Raises:
            GitlabAuthenticationError: If authentication is not correct
            GitlabPipelineCancelError: If the request failed
        """
        path = '%s/%s/cancel' % (self.manager.path, self.get_id())
        self.manager.gitlab.http_post(path)

    @cli.register_custom_action('ProjectPipeline')
    @exc.on_http_error(exc.GitlabPipelineRetryError)
    def retry(self, **kwargs):
        """Retry the job.

        Args:
            **kwargs: Extra options to send to the server (e.g. sudo)

        Raises:
            GitlabAuthenticationError: If authentication is not correct
            GitlabPipelineRetryError: If the request failed
        """
        path = '%s/%s/retry' % (self.manager.path, self.get_id())
        self.manager.gitlab.http_post(path)


class ProjectPipelineManager(RetrieveMixin, CreateMixin, RESTManager):
    _path = '/projects/%(project_id)s/pipelines'
    _obj_cls = ProjectPipeline
    _from_parent_attrs = {'project_id': 'id'}
    _list_filters = ('scope', 'status', 'ref', 'sha', 'yaml_errors', 'name',
                     'username', 'order_by', 'sort')
    _create_attrs = (('ref', ), tuple())

    def create(self, data, **kwargs):
        """Creates a new object.

        Args:
            data (dict): Parameters to send to the server to create the
                         resource
            **kwargs: Extra options to send to the server (e.g. sudo)

        Raises:
            GitlabAuthenticationError: If authentication is not correct
            GitlabCreateError: If the server cannot perform the request

        Returns:
            RESTObject: A new instance of the managed object class build with
                the data sent by the server
        """
        path = self.path[:-1]  # drop the 's'
        return CreateMixin.create(self, data, path=path, **kwargs)


class ProjectPipelineScheduleVariable(SaveMixin, ObjectDeleteMixin,
                                      RESTObject):
    _id_attr = 'key'


class ProjectPipelineScheduleVariableManager(CreateMixin, UpdateMixin,
                                             DeleteMixin, RESTManager):
    _path = ('/projects/%(project_id)s/pipeline_schedules/'
             '%(pipeline_schedule_id)s/variables')
    _obj_cls = ProjectPipelineScheduleVariable
    _from_parent_attrs = {'project_id': 'project_id',
                          'pipeline_schedule_id': 'id'}
    _create_attrs = (('key', 'value'), tuple())
    _update_attrs = (('key', 'value'), tuple())


class ProjectPipelineSchedule(SaveMixin, ObjectDeleteMixin, RESTObject):
    _managers = (('variables', 'ProjectPipelineScheduleVariableManager'),)

    @cli.register_custom_action('ProjectPipelineSchedule')
    @exc.on_http_error(exc.GitlabOwnershipError)
    def take_ownership(self, **kwargs):
        """Update the owner of a pipeline schedule.

        Args:
            **kwargs: Extra options to send to the server (e.g. sudo)

        Raises:
            GitlabAuthenticationError: If authentication is not correct
            GitlabOwnershipError: If the request failed
        """
        path = '%s/%s/take_ownership' % (self.manager.path, self.get_id())
        server_data = self.manager.gitlab.http_post(path, **kwargs)
        self._update_attrs(server_data)


class ProjectPipelineScheduleManager(CRUDMixin, RESTManager):
    _path = '/projects/%(project_id)s/pipeline_schedules'
    _obj_cls = ProjectPipelineSchedule
    _from_parent_attrs = {'project_id': 'id'}
    _create_attrs = (('description', 'ref', 'cron'),
                     ('cron_timezone', 'active'))
    _update_attrs = (tuple(),
                     ('description', 'ref', 'cron', 'cron_timezone', 'active'))


class ProjectPushRules(SaveMixin, ObjectDeleteMixin, RESTObject):
    _id_attr = None


class ProjectPushRulesManager(GetWithoutIdMixin, CreateMixin, UpdateMixin,
                              DeleteMixin, RESTManager):
    _path = '/projects/%(project_id)s/push_rule'
    _obj_cls = ProjectPushRules
    _from_parent_attrs = {'project_id': 'id'}
    _create_attrs = (tuple(),
                     ('deny_delete_tag', 'member_check',
                      'prevent_secrets', 'commit_message_regex',
                      'branch_name_regex', 'author_email_regex',
                      'file_name_regex', 'max_file_size'))
    _update_attrs = (tuple(),
                     ('deny_delete_tag', 'member_check',
                      'prevent_secrets', 'commit_message_regex',
                      'branch_name_regex', 'author_email_regex',
                      'file_name_regex', 'max_file_size'))


class ProjectSnippetNoteAwardEmoji(ObjectDeleteMixin, RESTObject):
    pass


class ProjectSnippetNoteAwardEmojiManager(NoUpdateMixin, RESTManager):
    _path = ('/projects/%(project_id)s/snippets/%(snippet_id)s'
             '/notes/%(note_id)s/award_emoji')
    _obj_cls = ProjectSnippetNoteAwardEmoji
    _from_parent_attrs = {'project_id': 'project_id',
                          'snippet_id': 'snippet_id',
                          'note_id': 'id'}
    _create_attrs = (('name', ), tuple())


class ProjectSnippetNote(SaveMixin, ObjectDeleteMixin, RESTObject):
    _managers = (('awardemojis', 'ProjectSnippetNoteAwardEmojiManager'),)


class ProjectSnippetNoteManager(CRUDMixin, RESTManager):
    _path = '/projects/%(project_id)s/snippets/%(snippet_id)s/notes'
    _obj_cls = ProjectSnippetNote
    _from_parent_attrs = {'project_id': 'project_id',
                          'snippet_id': 'id'}
    _create_attrs = (('body', ), tuple())
    _update_attrs = (('body', ), tuple())


class ProjectSnippetAwardEmoji(ObjectDeleteMixin, RESTObject):
    pass


class ProjectSnippetAwardEmojiManager(NoUpdateMixin, RESTManager):
    _path = '/projects/%(project_id)s/snippets/%(snippet_id)s/award_emoji'
    _obj_cls = ProjectSnippetAwardEmoji
    _from_parent_attrs = {'project_id': 'project_id', 'snippet_id': 'id'}
    _create_attrs = (('name', ), tuple())


class ProjectSnippetDiscussionNote(SaveMixin, ObjectDeleteMixin, RESTObject):
    pass


class ProjectSnippetDiscussionNoteManager(GetMixin, CreateMixin, UpdateMixin,
                                          DeleteMixin, RESTManager):
    _path = ('/projects/%(project_id)s/snippets/%(snippet_id)s/'
             'discussions/%(discussion_id)s/notes')
    _obj_cls = ProjectSnippetDiscussionNote
    _from_parent_attrs = {'project_id': 'project_id',
                          'snippet_id': 'snippet_id',
                          'discussion_id': 'id'}
    _create_attrs = (('body',), ('created_at',))
    _update_attrs = (('body',), tuple())


class ProjectSnippetDiscussion(RESTObject):
    _managers = (('notes', 'ProjectSnippetDiscussionNoteManager'),)


class ProjectSnippetDiscussionManager(RetrieveMixin, CreateMixin, RESTManager):
    _path = '/projects/%(project_id)s/snippets/%(snippet_id)s/discussions'
    _obj_cls = ProjectSnippetDiscussion
    _from_parent_attrs = {'project_id': 'project_id', 'snippet_id': 'id'}
    _create_attrs = (('body',), ('created_at',))


class ProjectSnippet(UserAgentDetailMixin, SaveMixin, ObjectDeleteMixin,
                     RESTObject):
    _url = '/projects/%(project_id)s/snippets'
    _short_print_attr = 'title'
    _managers = (
        ('awardemojis', 'ProjectSnippetAwardEmojiManager'),
        ('discussions', 'ProjectSnippetDiscussionManager'),
        ('notes', 'ProjectSnippetNoteManager'),
    )

    @cli.register_custom_action('ProjectSnippet')
    @exc.on_http_error(exc.GitlabGetError)
    def content(self, streamed=False, action=None, chunk_size=1024, **kwargs):
        """Return the content of a snippet.

        Args:
            streamed (bool): If True the data will be processed by chunks of
                `chunk_size` and each chunk is passed to `action` for
                treatment.
            action (callable): Callable responsible of dealing with chunk of
                data
            chunk_size (int): Size of each chunk
            **kwargs: Extra options to send to the server (e.g. sudo)

        Raises:
            GitlabAuthenticationError: If authentication is not correct
            GitlabGetError: If the content could not be retrieved

        Returns:
            str: The snippet content
        """
        path = "%s/%s/raw" % (self.manager.path, self.get_id())
        result = self.manager.gitlab.http_get(path, streamed=streamed,
                                              raw=True, **kwargs)
        return utils.response_content(result, streamed, action, chunk_size)


class ProjectSnippetManager(CRUDMixin, RESTManager):
    _path = '/projects/%(project_id)s/snippets'
    _obj_cls = ProjectSnippet
    _from_parent_attrs = {'project_id': 'id'}
    _create_attrs = (('title', 'file_name', 'code'),
                     ('lifetime', 'visibility'))
    _update_attrs = (tuple(), ('title', 'file_name', 'code', 'visibility'))


class ProjectTrigger(SaveMixin, ObjectDeleteMixin, RESTObject):
    @cli.register_custom_action('ProjectTrigger')
    @exc.on_http_error(exc.GitlabOwnershipError)
    def take_ownership(self, **kwargs):
        """Update the owner of a trigger.

        Args:
            **kwargs: Extra options to send to the server (e.g. sudo)

        Raises:
            GitlabAuthenticationError: If authentication is not correct
            GitlabOwnershipError: If the request failed
        """
        path = '%s/%s/take_ownership' % (self.manager.path, self.get_id())
        server_data = self.manager.gitlab.http_post(path, **kwargs)
        self._update_attrs(server_data)


class ProjectTriggerManager(CRUDMixin, RESTManager):
    _path = '/projects/%(project_id)s/triggers'
    _obj_cls = ProjectTrigger
    _from_parent_attrs = {'project_id': 'id'}
    _create_attrs = (('description', ), tuple())
    _update_attrs = (('description', ), tuple())


class ProjectUser(RESTObject):
    pass


class ProjectUserManager(ListMixin, RESTManager):
    _path = '/projects/%(project_id)s/users'
    _obj_cls = ProjectUser
    _from_parent_attrs = {'project_id': 'id'}
    _list_filters = ('search',)


class ProjectVariable(SaveMixin, ObjectDeleteMixin, RESTObject):
    _id_attr = 'key'


class ProjectVariableManager(CRUDMixin, RESTManager):
    _path = '/projects/%(project_id)s/variables'
    _obj_cls = ProjectVariable
    _from_parent_attrs = {'project_id': 'id'}
    _create_attrs = (('key', 'value'), tuple())
    _update_attrs = (('key', 'value'), tuple())


class ProjectService(SaveMixin, ObjectDeleteMixin, RESTObject):
    pass


class ProjectServiceManager(GetMixin, UpdateMixin, DeleteMixin, RESTManager):
    _path = '/projects/%(project_id)s/services'
    _from_parent_attrs = {'project_id': 'id'}
    _obj_cls = ProjectService

    _service_attrs = {
        'asana': (('api_key', ), ('restrict_to_branch', )),
        'assembla': (('token', ), ('subdomain', )),
        'bamboo': (('bamboo_url', 'build_key', 'username', 'password'),
                   tuple()),
        'buildkite': (('token', 'project_url'), ('enable_ssl_verification', )),
        'campfire': (('token', ), ('subdomain', 'room')),
        'custom-issue-tracker': (('new_issue_url', 'issues_url',
                                  'project_url'),
                                 ('description', 'title')),
        'drone-ci': (('token', 'drone_url'), ('enable_ssl_verification', )),
        'emails-on-push': (('recipients', ), ('disable_diffs',
                                              'send_from_committer_email')),
        'builds-email': (('recipients', ), ('add_pusher',
                                            'notify_only_broken_builds')),
        'pipelines-email': (('recipients', ), ('add_pusher',
                                               'notify_only_broken_builds')),
        'external-wiki': (('external_wiki_url', ), tuple()),
        'flowdock': (('token', ), tuple()),
        'gemnasium': (('api_key', 'token', ), tuple()),
        'hipchat': (('token', ), ('color', 'notify', 'room', 'api_version',
                                  'server')),
        'irker': (('recipients', ), ('default_irc_uri', 'server_port',
                                     'server_host', 'colorize_messages')),
        'jira': (('url', 'project_key'),
                 ('new_issue_url', 'project_url', 'issues_url', 'api_url',
                  'description', 'username', 'password',
                  'jira_issue_transition_id')),
        'mattermost': (('webhook',), ('username', 'channel')),
        'pivotaltracker': (('token', ), tuple()),
        'pushover': (('api_key', 'user_key', 'priority'), ('device', 'sound')),
        'redmine': (('new_issue_url', 'project_url', 'issues_url'),
                    ('description', )),
        'slack': (('webhook', ), ('username', 'channel')),
        'teamcity': (('teamcity_url', 'build_type', 'username', 'password'),
                     tuple())
    }

    def get(self, id, **kwargs):
        """Retrieve a single object.

        Args:
            id (int or str): ID of the object to retrieve
            lazy (bool): If True, don't request the server, but create a
                         shallow object giving access to the managers. This is
                         useful if you want to avoid useless calls to the API.
            **kwargs: Extra options to send to the server (e.g. sudo)

        Returns:
            object: The generated RESTObject.

        Raises:
            GitlabAuthenticationError: If authentication is not correct
            GitlabGetError: If the server cannot perform the request
        """
        obj = super(ProjectServiceManager, self).get(id, **kwargs)
        obj.id = id
        return obj

    def update(self, id=None, new_data={}, **kwargs):
        """Update an object on the server.

        Args:
            id: ID of the object to update (can be None if not required)
            new_data: the update data for the object
            **kwargs: Extra options to send to the server (e.g. sudo)

        Returns:
            dict: The new object data (*not* a RESTObject)

        Raises:
            GitlabAuthenticationError: If authentication is not correct
            GitlabUpdateError: If the server cannot perform the request
        """
        super(ProjectServiceManager, self).update(id, new_data, **kwargs)
        self.id = id

    @cli.register_custom_action('ProjectServiceManager')
    def available(self, **kwargs):
        """List the services known by python-gitlab.

        Returns:
            list (str): The list of service code names.
        """
        return list(self._service_attrs.keys())


class ProjectAccessRequest(AccessRequestMixin, ObjectDeleteMixin, RESTObject):
    pass


class ProjectAccessRequestManager(ListMixin, CreateMixin, DeleteMixin,
                                  RESTManager):
    _path = '/projects/%(project_id)s/access_requests'
    _obj_cls = ProjectAccessRequest
    _from_parent_attrs = {'project_id': 'id'}


class ProjectApproval(SaveMixin, RESTObject):
    _id_attr = None


class ProjectApprovalManager(GetWithoutIdMixin, UpdateMixin, RESTManager):
    _path = '/projects/%(project_id)s/approvals'
    _obj_cls = ProjectApproval
    _from_parent_attrs = {'project_id': 'id'}
    _update_attrs = (tuple(),
                     ('approvals_before_merge', 'reset_approvals_on_push',
                      'disable_overriding_approvers_per_merge_request'))
    _update_uses_post = True

    @exc.on_http_error(exc.GitlabUpdateError)
    def set_approvers(self, approver_ids=[], approver_group_ids=[], **kwargs):
        """Change project-level allowed approvers and approver groups.

        Args:
            approver_ids (list): User IDs that can approve MRs
            approver_group_ids (list): Group IDs whose members can approve MRs

        Raises:
            GitlabAuthenticationError: If authentication is not correct
            GitlabUpdateError: If the server failed to perform the request
        """

        path = '/projects/%s/approvers' % self._parent.get_id()
        data = {'approver_ids': approver_ids,
                'approver_group_ids': approver_group_ids}
        self.gitlab.http_put(path, post_data=data, **kwargs)


class ProjectDeployment(RESTObject):
    pass


class ProjectDeploymentManager(RetrieveMixin, RESTManager):
    _path = '/projects/%(project_id)s/deployments'
    _obj_cls = ProjectDeployment
    _from_parent_attrs = {'project_id': 'id'}
    _list_filters = ('order_by', 'sort')


class ProjectProtectedBranch(ObjectDeleteMixin, RESTObject):
    _id_attr = 'name'


class ProjectProtectedBranchManager(NoUpdateMixin, RESTManager):
    _path = '/projects/%(project_id)s/protected_branches'
    _obj_cls = ProjectProtectedBranch
    _from_parent_attrs = {'project_id': 'id'}
    _create_attrs = (('name', ),
                     ('push_access_level', 'merge_access_level',
                      'unprotect_access_level', 'allowed_to_push',
                      'allowed_to_merge', 'allowed_to_unprotect'))


class ProjectRunner(ObjectDeleteMixin, RESTObject):
    pass


class ProjectRunnerManager(NoUpdateMixin, RESTManager):
    _path = '/projects/%(project_id)s/runners'
    _obj_cls = ProjectRunner
    _from_parent_attrs = {'project_id': 'id'}
    _create_attrs = (('runner_id', ), tuple())


class ProjectWiki(SaveMixin, ObjectDeleteMixin, RESTObject):
    _id_attr = 'slug'
    _short_print_attr = 'slug'


class ProjectWikiManager(CRUDMixin, RESTManager):
    _path = '/projects/%(project_id)s/wikis'
    _obj_cls = ProjectWiki
    _from_parent_attrs = {'project_id': 'id'}
    _create_attrs = (('title', 'content'), ('format', ))
    _update_attrs = (tuple(), ('title', 'content', 'format'))
    _list_filters = ('with_content', )


class ProjectExport(RefreshMixin, RESTObject):
    _id_attr = None

    @cli.register_custom_action('ProjectExport')
    @exc.on_http_error(exc.GitlabGetError)
    def download(self, streamed=False, action=None, chunk_size=1024, **kwargs):
        """Download the archive of a project export.

        Args:
            streamed (bool): If True the data will be processed by chunks of
                `chunk_size` and each chunk is passed to `action` for
                reatment
            action (callable): Callable responsible of dealing with chunk of
                data
            chunk_size (int): Size of each chunk
            **kwargs: Extra options to send to the server (e.g. sudo)

        Raises:
            GitlabAuthenticationError: If authentication is not correct
            GitlabGetError: If the server failed to perform the request

        Returns:
            str: The blob content if streamed is False, None otherwise
        """
        path = '/projects/%d/export/download' % self.project_id
        result = self.manager.gitlab.http_get(path, streamed=streamed,
                                              raw=True, **kwargs)
        return utils.response_content(result, streamed, action, chunk_size)


class ProjectExportManager(GetWithoutIdMixin, CreateMixin, RESTManager):
    _path = '/projects/%(project_id)s/export'
    _obj_cls = ProjectExport
    _from_parent_attrs = {'project_id': 'id'}
    _create_attrs = (tuple(), ('description',))


class ProjectImport(RefreshMixin, RESTObject):
    _id_attr = None


class ProjectImportManager(GetWithoutIdMixin, RESTManager):
    _path = '/projects/%(project_id)s/import'
    _obj_cls = ProjectImport
    _from_parent_attrs = {'project_id': 'id'}


class Project(SaveMixin, ObjectDeleteMixin, RESTObject):
    _short_print_attr = 'path'
    _managers = (
        ('accessrequests', 'ProjectAccessRequestManager'),
        ('approvals', 'ProjectApprovalManager'),
        ('badges', 'ProjectBadgeManager'),
        ('boards', 'ProjectBoardManager'),
        ('branches', 'ProjectBranchManager'),
        ('jobs', 'ProjectJobManager'),
        ('commits', 'ProjectCommitManager'),
        ('customattributes', 'ProjectCustomAttributeManager'),
        ('deployments', 'ProjectDeploymentManager'),
        ('environments', 'ProjectEnvironmentManager'),
        ('events', 'ProjectEventManager'),
        ('exports', 'ProjectExportManager'),
        ('files', 'ProjectFileManager'),
        ('forks', 'ProjectForkManager'),
        ('hooks', 'ProjectHookManager'),
        ('keys', 'ProjectKeyManager'),
        ('imports', 'ProjectImportManager'),
        ('issues', 'ProjectIssueManager'),
        ('labels', 'ProjectLabelManager'),
        ('members', 'ProjectMemberManager'),
        ('mergerequests', 'ProjectMergeRequestManager'),
        ('milestones', 'ProjectMilestoneManager'),
        ('notes', 'ProjectNoteManager'),
        ('notificationsettings', 'ProjectNotificationSettingsManager'),
        ('pagesdomains', 'ProjectPagesDomainManager'),
        ('pipelines', 'ProjectPipelineManager'),
        ('protectedbranches', 'ProjectProtectedBranchManager'),
        ('protectedtags', 'ProjectProtectedTagManager'),
        ('pipelineschedules', 'ProjectPipelineScheduleManager'),
        ('pushrules', 'ProjectPushRulesManager'),
        ('runners', 'ProjectRunnerManager'),
        ('services', 'ProjectServiceManager'),
        ('snippets', 'ProjectSnippetManager'),
        ('tags', 'ProjectTagManager'),
        ('users', 'ProjectUserManager'),
        ('triggers', 'ProjectTriggerManager'),
        ('variables', 'ProjectVariableManager'),
        ('wikis', 'ProjectWikiManager'),
    )

    @cli.register_custom_action('Project', tuple(), ('path', 'ref'))
    @exc.on_http_error(exc.GitlabGetError)
    def repository_tree(self, path='', ref='', recursive=False, **kwargs):
        """Return a list of files in the repository.

        Args:
            path (str): Path of the top folder (/ by default)
            ref (str): Reference to a commit or branch
            recursive (bool): Whether to get the tree recursively
            all (bool): If True, return all the items, without pagination
            per_page (int): Number of items to retrieve per request
            page (int): ID of the page to return (starts with page 1)
            as_list (bool): If set to False and no pagination option is
                defined, return a generator instead of a list
            **kwargs: Extra options to send to the server (e.g. sudo)

        Raises:
            GitlabAuthenticationError: If authentication is not correct
            GitlabGetError: If the server failed to perform the request

        Returns:
            list: The representation of the tree
        """
        gl_path = '/projects/%s/repository/tree' % self.get_id()
        query_data = {'recursive': recursive}
        if path:
            query_data['path'] = path
        if ref:
            query_data['ref'] = ref
        return self.manager.gitlab.http_list(gl_path, query_data=query_data,
                                             **kwargs)

    @cli.register_custom_action('Project', ('sha', ))
    @exc.on_http_error(exc.GitlabGetError)
    def repository_blob(self, sha, **kwargs):
        """Return a file by blob SHA.

        Args:
            sha(str): ID of the blob
            **kwargs: Extra options to send to the server (e.g. sudo)

        Raises:
            GitlabAuthenticationError: If authentication is not correct
            GitlabGetError: If the server failed to perform the request

        Returns:
            dict: The blob content and metadata
        """

        path = '/projects/%s/repository/blobs/%s' % (self.get_id(), sha)
        return self.manager.gitlab.http_get(path, **kwargs)

    @cli.register_custom_action('Project', ('sha', ))
    @exc.on_http_error(exc.GitlabGetError)
    def repository_raw_blob(self, sha, streamed=False, action=None,
                            chunk_size=1024, **kwargs):
        """Return the raw file contents for a blob.

        Args:
            sha(str): ID of the blob
            streamed (bool): If True the data will be processed by chunks of
                `chunk_size` and each chunk is passed to `action` for
                treatment
            action (callable): Callable responsible of dealing with chunk of
                data
            chunk_size (int): Size of each chunk
            **kwargs: Extra options to send to the server (e.g. sudo)

        Raises:
            GitlabAuthenticationError: If authentication is not correct
            GitlabGetError: If the server failed to perform the request

        Returns:
            str: The blob content if streamed is False, None otherwise
        """
        path = '/projects/%s/repository/blobs/%s/raw' % (self.get_id(), sha)
        result = self.manager.gitlab.http_get(path, streamed=streamed,
                                              raw=True, **kwargs)
        return utils.response_content(result, streamed, action, chunk_size)

    @cli.register_custom_action('Project', ('from_', 'to'))
    @exc.on_http_error(exc.GitlabGetError)
    def repository_compare(self, from_, to, **kwargs):
        """Return a diff between two branches/commits.

        Args:
            from_(str): Source branch/SHA
            to(str): Destination branch/SHA
            **kwargs: Extra options to send to the server (e.g. sudo)

        Raises:
            GitlabAuthenticationError: If authentication is not correct
            GitlabGetError: If the server failed to perform the request

        Returns:
            str: The diff
        """
        path = '/projects/%s/repository/compare' % self.get_id()
        query_data = {'from': from_, 'to': to}
        return self.manager.gitlab.http_get(path, query_data=query_data,
                                            **kwargs)

    @cli.register_custom_action('Project')
    @exc.on_http_error(exc.GitlabGetError)
    def repository_contributors(self, **kwargs):
        """Return a list of contributors for the project.

        Args:
            all (bool): If True, return all the items, without pagination
            per_page (int): Number of items to retrieve per request
            page (int): ID of the page to return (starts with page 1)
            as_list (bool): If set to False and no pagination option is
                defined, return a generator instead of a list
            **kwargs: Extra options to send to the server (e.g. sudo)

        Raises:
            GitlabAuthenticationError: If authentication is not correct
            GitlabGetError: If the server failed to perform the request

        Returns:
            list: The contributors
        """
        path = '/projects/%s/repository/contributors' % self.get_id()
        return self.manager.gitlab.http_list(path, **kwargs)

    @cli.register_custom_action('Project', tuple(), ('sha', ))
    @exc.on_http_error(exc.GitlabListError)
    def repository_archive(self, sha=None, streamed=False, action=None,
                           chunk_size=1024, **kwargs):
        """Return a tarball of the repository.

        Args:
            sha (str): ID of the commit (default branch by default)
            streamed (bool): If True the data will be processed by chunks of
                `chunk_size` and each chunk is passed to `action` for
                treatment
            action (callable): Callable responsible of dealing with chunk of
                data
            chunk_size (int): Size of each chunk
            **kwargs: Extra options to send to the server (e.g. sudo)

        Raises:
            GitlabAuthenticationError: If authentication is not correct
            GitlabListError: If the server failed to perform the request

        Returns:
            str: The binary data of the archive
        """
        path = '/projects/%s/repository/archive' % self.get_id()
        query_data = {}
        if sha:
            query_data['sha'] = sha
        result = self.manager.gitlab.http_get(path, query_data=query_data,
                                              raw=True, streamed=streamed,
                                              **kwargs)
        return utils.response_content(result, streamed, action, chunk_size)

    @cli.register_custom_action('Project', ('forked_from_id', ))
    @exc.on_http_error(exc.GitlabCreateError)
    def create_fork_relation(self, forked_from_id, **kwargs):
        """Create a forked from/to relation between existing projects.

        Args:
            forked_from_id (int): The ID of the project that was forked from
            **kwargs: Extra options to send to the server (e.g. sudo)

        Raises:
            GitlabAuthenticationError: If authentication is not correct
            GitlabCreateError: If the relation could not be created
        """
        path = '/projects/%s/fork/%s' % (self.get_id(), forked_from_id)
        self.manager.gitlab.http_post(path, **kwargs)

    @cli.register_custom_action('Project')
    @exc.on_http_error(exc.GitlabDeleteError)
    def delete_fork_relation(self, **kwargs):
        """Delete a forked relation between existing projects.

        Args:
            **kwargs: Extra options to send to the server (e.g. sudo)

        Raises:
            GitlabAuthenticationError: If authentication is not correct
            GitlabDeleteError: If the server failed to perform the request
        """
        path = '/projects/%s/fork' % self.get_id()
        self.manager.gitlab.http_delete(path, **kwargs)

    @cli.register_custom_action('Project')
    @exc.on_http_error(exc.GitlabDeleteError)
    def delete_merged_branches(self, **kwargs):
        """Delete merged branches.

        Args:
            **kwargs: Extra options to send to the server (e.g. sudo)

        Raises:
            GitlabAuthenticationError: If authentication is not correct
            GitlabDeleteError: If the server failed to perform the request
        """
        path = '/projects/%s/repository/merged_branches' % self.get_id()
        self.manager.gitlab.http_delete(path, **kwargs)

    @cli.register_custom_action('Project')
    @exc.on_http_error(exc.GitlabGetError)
    def languages(self, **kwargs):
        """Get languages used in the project with percentage value.

        Args:
            **kwargs: Extra options to send to the server (e.g. sudo)

        Raises:
            GitlabAuthenticationError: If authentication is not correct
            GitlabGetError: If the server failed to perform the request
        """
        path = '/projects/%s/languages' % self.get_id()
        return self.manager.gitlab.http_get(path, **kwargs)

    @cli.register_custom_action('Project')
    @exc.on_http_error(exc.GitlabCreateError)
    def star(self, **kwargs):
        """Star a project.

        Args:
            **kwargs: Extra options to send to the server (e.g. sudo)

        Raises:
            GitlabAuthenticationError: If authentication is not correct
            GitlabCreateError: If the server failed to perform the request
        """
        path = '/projects/%s/star' % self.get_id()
        server_data = self.manager.gitlab.http_post(path, **kwargs)
        self._update_attrs(server_data)

    @cli.register_custom_action('Project')
    @exc.on_http_error(exc.GitlabDeleteError)
    def unstar(self, **kwargs):
        """Unstar a project.

        Args:
            **kwargs: Extra options to send to the server (e.g. sudo)

        Raises:
            GitlabAuthenticationError: If authentication is not correct
            GitlabDeleteError: If the server failed to perform the request
        """
        path = '/projects/%s/unstar' % self.get_id()
        server_data = self.manager.gitlab.http_post(path, **kwargs)
        self._update_attrs(server_data)

    @cli.register_custom_action('Project')
    @exc.on_http_error(exc.GitlabCreateError)
    def archive(self, **kwargs):
        """Archive a project.

        Args:
            **kwargs: Extra options to send to the server (e.g. sudo)

        Raises:
            GitlabAuthenticationError: If authentication is not correct
            GitlabCreateError: If the server failed to perform the request
        """
        path = '/projects/%s/archive' % self.get_id()
        server_data = self.manager.gitlab.http_post(path, **kwargs)
        self._update_attrs(server_data)

    @cli.register_custom_action('Project')
    @exc.on_http_error(exc.GitlabDeleteError)
    def unarchive(self, **kwargs):
        """Unarchive a project.

        Args:
            **kwargs: Extra options to send to the server (e.g. sudo)

        Raises:
            GitlabAuthenticationError: If authentication is not correct
            GitlabDeleteError: If the server failed to perform the request
        """
        path = '/projects/%s/unarchive' % self.get_id()
        server_data = self.manager.gitlab.http_post(path, **kwargs)
        self._update_attrs(server_data)

    @cli.register_custom_action('Project', ('group_id', 'group_access'),
                                ('expires_at', ))
    @exc.on_http_error(exc.GitlabCreateError)
    def share(self, group_id, group_access, expires_at=None, **kwargs):
        """Share the project with a group.

        Args:
            group_id (int): ID of the group.
            group_access (int): Access level for the group.
            **kwargs: Extra options to send to the server (e.g. sudo)

        Raises:
            GitlabAuthenticationError: If authentication is not correct
            GitlabCreateError: If the server failed to perform the request
        """
        path = '/projects/%s/share' % self.get_id()
        data = {'group_id': group_id,
                'group_access': group_access,
                'expires_at': expires_at}
        self.manager.gitlab.http_post(path, post_data=data, **kwargs)

    @cli.register_custom_action('Project', ('group_id', ))
    @exc.on_http_error(exc.GitlabDeleteError)
    def unshare(self, group_id, **kwargs):
        """Delete a shared project link within a group.

        Args:
            group_id (int): ID of the group.
            **kwargs: Extra options to send to the server (e.g. sudo)

        Raises:
            GitlabAuthenticationError: If authentication is not correct
            GitlabDeleteError: If the server failed to perform the request
        """
        path = '/projects/%s/share/%s' % (self.get_id(), group_id)
        self.manager.gitlab.http_delete(path, **kwargs)

    # variables not supported in CLI
    @cli.register_custom_action('Project', ('ref', 'token'))
    @exc.on_http_error(exc.GitlabCreateError)
    def trigger_pipeline(self, ref, token, variables={}, **kwargs):
        """Trigger a CI build.

        See https://gitlab.com/help/ci/triggers/README.md#trigger-a-build

        Args:
            ref (str): Commit to build; can be a branch name or a tag
            token (str): The trigger token
            variables (dict): Variables passed to the build script
            **kwargs: Extra options to send to the server (e.g. sudo)

        Raises:
            GitlabAuthenticationError: If authentication is not correct
            GitlabCreateError: If the server failed to perform the request
        """
        path = '/projects/%s/trigger/pipeline' % self.get_id()
        post_data = {'ref': ref, 'token': token, 'variables': variables}
        attrs = self.manager.gitlab.http_post(
            path, post_data=post_data, **kwargs)
        return ProjectPipeline(self.pipelines, attrs)

    @cli.register_custom_action('Project')
    @exc.on_http_error(exc.GitlabHousekeepingError)
    def housekeeping(self, **kwargs):
        """Start the housekeeping task.

        Args:
            **kwargs: Extra options to send to the server (e.g. sudo)

        Raises:
            GitlabAuthenticationError: If authentication is not correct
            GitlabHousekeepingError: If the server failed to perform the
                                     request
        """
        path = '/projects/%s/housekeeping' % self.get_id()
        self.manager.gitlab.http_post(path, **kwargs)

    # see #56 - add file attachment features
    @cli.register_custom_action('Project', ('filename', 'filepath'))
    @exc.on_http_error(exc.GitlabUploadError)
    def upload(self, filename, filedata=None, filepath=None, **kwargs):
        """Upload the specified file into the project.

        .. note::

            Either ``filedata`` or ``filepath`` *MUST* be specified.

        Args:
            filename (str): The name of the file being uploaded
            filedata (bytes): The raw data of the file being uploaded
            filepath (str): The path to a local file to upload (optional)

        Raises:
            GitlabConnectionError: If the server cannot be reached
            GitlabUploadError: If the file upload fails
            GitlabUploadError: If ``filedata`` and ``filepath`` are not
                specified
            GitlabUploadError: If both ``filedata`` and ``filepath`` are
                specified

        Returns:
            dict: A ``dict`` with the keys:
                * ``alt`` - The alternate text for the upload
                * ``url`` - The direct url to the uploaded file
                * ``markdown`` - Markdown for the uploaded file
        """
        if filepath is None and filedata is None:
            raise GitlabUploadError("No file contents or path specified")

        if filedata is not None and filepath is not None:
            raise GitlabUploadError("File contents and file path specified")

        if filepath is not None:
            with open(filepath, "rb") as f:
                filedata = f.read()

        url = ('/projects/%(id)s/uploads' % {
            'id': self.id,
        })
        file_info = {
            'file': (filename, filedata),
        }
        data = self.manager.gitlab.http_post(url, files=file_info)

        return {
            "alt": data['alt'],
            "url": data['url'],
            "markdown": data['markdown']
        }

    @cli.register_custom_action('Project', optional=('wiki',))
    @exc.on_http_error(exc.GitlabGetError)
    def snapshot(self, wiki=False, streamed=False, action=None,
                 chunk_size=1024, **kwargs):
        """Return a snapshot of the repository.

        Args:
            wiki (bool): If True return the wiki repository
            streamed (bool): If True the data will be processed by chunks of
                `chunk_size` and each chunk is passed to `action` for
                treatment.
            action (callable): Callable responsible of dealing with chunk of
                data
            chunk_size (int): Size of each chunk
            **kwargs: Extra options to send to the server (e.g. sudo)

        Raises:
            GitlabAuthenticationError: If authentication is not correct
            GitlabGetError: If the content could not be retrieved

        Returns:
            str: The uncompressed tar archive of the repository
        """
        path = '/projects/%d/snapshot' % self.get_id()
        result = self.manager.gitlab.http_get(path, streamed=streamed,
                                              raw=True, **kwargs)
        return utils.response_content(result, streamed, action, chunk_size)

    @cli.register_custom_action('Project', ('scope', 'search'))
    @exc.on_http_error(exc.GitlabSearchError)
    def search(self, scope, search, **kwargs):
        """Search the project resources matching the provided string.'

        Args:
            scope (str): Scope of the search
            search (str): Search string
            **kwargs: Extra options to send to the server (e.g. sudo)

        Raises:
            GitlabAuthenticationError: If authentication is not correct
            GitlabSearchError: If the server failed to perform the request

        Returns:
            GitlabList: A list of dicts describing the resources found.
        """
        data = {'scope': scope, 'search': search}
        path = '/projects/%d/search' % self.get_id()
        return self.manager.gitlab.http_list(path, query_data=data, **kwargs)

    @cli.register_custom_action('Project')
    @exc.on_http_error(exc.GitlabCreateError)
    def mirror_pull(self, **kwargs):
        """Start the pull mirroring process for the project.

        Args:
            **kwargs: Extra options to send to the server (e.g. sudo)

        Raises:
            GitlabAuthenticationError: If authentication is not correct
            GitlabCreateError: If the server failed to perform the request
        """
        path = '/projects/%d/mirror/pull' % self.get_id()
        self.manager.gitlab.http_post(path, **kwargs)

    @cli.register_custom_action('Project', ('to_namespace', ))
    @exc.on_http_error(exc.GitlabTransferProjectError)
    def transfer_project(self, to_namespace, **kwargs):
        """Transfer a project to the given namespace ID

        Args:
            to_namespace (str): ID or path of the namespace to transfer the
            project to
            **kwargs: Extra options to send to the server (e.g. sudo)

        Raises:
            GitlabAuthenticationError: If authentication is not correct
            GitlabTransferProjectError: If the project could not be transfered
        """
        path = '/projects/%d/transfer' % (self.id,)
        self.manager.gitlab.http_put(path,
                                     post_data={"namespace": to_namespace},
                                     **kwargs)


class ProjectManager(CRUDMixin, RESTManager):
    _path = '/projects'
    _obj_cls = Project
    _create_attrs = (
        tuple(),
        ('name', 'path', 'namespace_id', 'description', 'issues_enabled',
         'merge_requests_enabled', 'jobs_enabled', 'wiki_enabled',
         'snippets_enabled', 'resolve_outdated_diff_discussions',
         'container_registry_enabled', 'shared_runners_enabled', 'visibility',
         'import_url', 'public_jobs', 'only_allow_merge_if_pipeline_succeeds',
         'only_allow_merge_if_all_discussions_are_resolved', 'merge_method',
         'lfs_enabled', 'request_access_enabled', 'tag_list', 'avatar',
         'printing_merge_request_link_enabled', 'ci_config_path')
    )
    _update_attrs = (
        tuple(),
        ('name', 'path', 'default_branch', 'description', 'issues_enabled',
         'merge_requests_enabled', 'jobs_enabled', 'wiki_enabled',
         'snippets_enabled', 'resolve_outdated_diff_discussions',
         'container_registry_enabled', 'shared_runners_enabled', 'visibility',
         'import_url', 'public_jobs', 'only_allow_merge_if_pipeline_succeeds',
         'only_allow_merge_if_all_discussions_are_resolved', 'merge_method',
         'lfs_enabled', 'request_access_enabled', 'tag_list', 'avatar',
         'ci_config_path')
    )
    _list_filters = ('search', 'owned', 'starred', 'archived', 'visibility',
                     'order_by', 'sort', 'simple', 'membership', 'statistics',
                     'with_issues_enabled', 'with_merge_requests_enabled',
                     'with_custom_attributes')

    def import_project(self, file, path, namespace=None, overwrite=False,
                       override_params=None, **kwargs):
        """Import a project from an archive file.

        Args:
            file: Data or file object containing the project
            path (str): Name and path for the new project
            namespace (str): The ID or path of the namespace that the project
                will be imported to
            overwrite (bool): If True overwrite an existing project with the
                same path
            override_params (dict): Set the specific settings for the project
            **kwargs: Extra options to send to the server (e.g. sudo)

        Raises:
            GitlabAuthenticationError: If authentication is not correct
            GitlabListError: If the server failed to perform the request

        Returns:
            dict: A representation of the import status.
        """
        files = {
            'file': ('file.tar.gz', file)
        }
        data = {
            'path': path,
            'overwrite': overwrite
        }
        if override_params:
            for k, v in override_params.items():
                data['override_params[%s]' % k] = v
        if namespace:
            data['namespace'] = namespace
        return self.gitlab.http_post('/projects/import', post_data=data,
                                     files=files, **kwargs)


class RunnerJob(RESTObject):
    pass


class RunnerJobManager(ListMixin, RESTManager):
    _path = '/runners/%(runner_id)s/jobs'
    _obj_cls = RunnerJob
    _from_parent_attrs = {'runner_id': 'id'}
    _list_filters = ('status',)


class Runner(SaveMixin, ObjectDeleteMixin, RESTObject):
    _managers = (('jobs', 'RunnerJobManager'),)


class RunnerManager(CRUDMixin, RESTManager):
    _path = '/runners'
    _obj_cls = Runner
    _list_filters = ('scope', )
    _create_attrs = (('token',), ('description', 'info', 'active', 'locked',
                                  'run_untagged', 'tag_list',
                                  'maximum_timeout'))
    _update_attrs = (tuple(), ('description', 'active', 'tag_list',
                               'run_untagged', 'locked', 'access_level',
                               'maximum_timeout'))

    @cli.register_custom_action('RunnerManager', tuple(), ('scope', ))
    @exc.on_http_error(exc.GitlabListError)
    def all(self, scope=None, **kwargs):
        """List all the runners.

        Args:
            scope (str): The scope of runners to show, one of: specific,
                shared, active, paused, online
            all (bool): If True, return all the items, without pagination
            per_page (int): Number of items to retrieve per request
            page (int): ID of the page to return (starts with page 1)
            as_list (bool): If set to False and no pagination option is
                defined, return a generator instead of a list
            **kwargs: Extra options to send to the server (e.g. sudo)

        Raises:
            GitlabAuthenticationError: If authentication is not correct
            GitlabListError: If the server failed to perform the request

        Returns:
            list(Runner): a list of runners matching the scope.
        """
        path = '/runners/all'
        query_data = {}
        if scope is not None:
            query_data['scope'] = scope
        return self.gitlab.http_list(path, query_data, **kwargs)

    @cli.register_custom_action('RunnerManager', ('token',))
    @exc.on_http_error(exc.GitlabVerifyError)
    def verify(self, token, **kwargs):
        """Validates authentication credentials for a registered Runner.

        Args:
            token (str): The runner's authentication token
            **kwargs: Extra options to send to the server (e.g. sudo)

        Raises:
            GitlabAuthenticationError: If authentication is not correct
            GitlabVerifyError: If the server failed to verify the token
        """
        path = '/runners/verify'
        post_data = {'token': token}
        self.gitlab.http_post(path, post_data=post_data, **kwargs)


class Todo(ObjectDeleteMixin, RESTObject):
    @cli.register_custom_action('Todo')
    @exc.on_http_error(exc.GitlabTodoError)
    def mark_as_done(self, **kwargs):
        """Mark the todo as done.

        Args:
            **kwargs: Extra options to send to the server (e.g. sudo)

        Raises:
            GitlabAuthenticationError: If authentication is not correct
            GitlabTodoError: If the server failed to perform the request
        """
        path = '%s/%s/mark_as_done' % (self.manager.path, self.id)
        server_data = self.manager.gitlab.http_post(path, **kwargs)
        self._update_attrs(server_data)


class TodoManager(ListMixin, DeleteMixin, RESTManager):
    _path = '/todos'
    _obj_cls = Todo
    _list_filters = ('action', 'author_id', 'project_id', 'state', 'type')

    @cli.register_custom_action('TodoManager')
    @exc.on_http_error(exc.GitlabTodoError)
    def mark_all_as_done(self, **kwargs):
        """Mark all the todos as done.

        Args:
            **kwargs: Extra options to send to the server (e.g. sudo)

        Raises:
            GitlabAuthenticationError: If authentication is not correct
            GitlabTodoError: If the server failed to perform the request

        Returns:
            int: The number of todos maked done
        """
        result = self.gitlab.http_post('/todos/mark_as_done', **kwargs)
        try:
            return int(result)
        except ValueError:
            return 0


class GeoNode(SaveMixin, ObjectDeleteMixin, RESTObject):
    @cli.register_custom_action('GeoNode')
    @exc.on_http_error(exc.GitlabRepairError)
    def repair(self, **kwargs):
        """Repair the OAuth authentication of the geo node.

        Args:
            **kwargs: Extra options to send to the server (e.g. sudo)

        Raises:
            GitlabAuthenticationError: If authentication is not correct
            GitlabRepairError: If the server failed to perform the request
        """
        path = '/geo_nodes/%s/repair' % self.get_id()
        server_data = self.manager.gitlab.http_post(path, **kwargs)
        self._update_attrs(server_data)

    @cli.register_custom_action('GeoNode')
    @exc.on_http_error(exc.GitlabGetError)
    def status(self, **kwargs):
        """Get the status of the geo node.

        Args:
            **kwargs: Extra options to send to the server (e.g. sudo)

        Raises:
            GitlabAuthenticationError: If authentication is not correct
            GitlabGetError: If the server failed to perform the request

        Returns:
            dict: The status of the geo node
        """
        path = '/geo_nodes/%s/status' % self.get_id()
        return self.manager.gitlab.http_get(path, **kwargs)


class GeoNodeManager(RetrieveMixin, UpdateMixin, DeleteMixin, RESTManager):
    _path = '/geo_nodes'
    _obj_cls = GeoNode
    _update_attrs = (tuple(), ('enabled', 'url', 'files_max_capacity',
                               'repos_max_capacity'))

    @cli.register_custom_action('GeoNodeManager')
    @exc.on_http_error(exc.GitlabGetError)
    def status(self, **kwargs):
        """Get the status of all the geo nodes.

        Args:
            **kwargs: Extra options to send to the server (e.g. sudo)

        Raises:
            GitlabAuthenticationError: If authentication is not correct
            GitlabGetError: If the server failed to perform the request

        Returns:
            list: The status of all the geo nodes
        """
        return self.gitlab.http_list('/geo_nodes/status', **kwargs)

    @cli.register_custom_action('GeoNodeManager')
    @exc.on_http_error(exc.GitlabGetError)
    def current_failures(self, **kwargs):
        """Get the list of failures on the current geo node.

        Args:
            **kwargs: Extra options to send to the server (e.g. sudo)

        Raises:
            GitlabAuthenticationError: If authentication is not correct
            GitlabGetError: If the server failed to perform the request

        Returns:
            list: The list of failures
        """
        return self.gitlab.http_list('/geo_nodes/current/failures', **kwargs)<|MERGE_RESOLUTION|>--- conflicted
+++ resolved
@@ -2277,7 +2277,6 @@
         path = '%s/%s/changes' % (self.manager.path, self.get_id())
         return self.manager.gitlab.http_get(path, **kwargs)
 
-<<<<<<< HEAD
     @cli.register_custom_action('ProjectMergeRequest', tuple(), ('sha'))
     @exc.on_http_error(exc.GitlabMRApprovalError)
     def approve(self, sha=None, **kwargs):
@@ -2304,19 +2303,12 @@
     @exc.on_http_error(exc.GitlabMRApprovalError)
     def unapprove(self, **kwargs):
         """Unapprove the merge request.
-=======
-    @cli.register_custom_action('ProjectMergeRequest')
-    @exc.on_http_error(exc.GitlabListError)
-    def pipelines(self, **kwargs):
-        """List the merge request pipelines.
->>>>>>> 52d76312
-
-        Args:
-            **kwargs: Extra options to send to the server (e.g. sudo)
-
-        Raises:
-            GitlabAuthenticationError: If authentication is not correct
-<<<<<<< HEAD
+
+        Args:
+            **kwargs: Extra options to send to the server (e.g. sudo)
+
+        Raises:
+            GitlabAuthenticationError: If authentication is not correct
             GitlabMRApprovalError: If the unapproval failed
         """
         path = '%s/%s/unapprove' % (self.manager.path, self.get_id())
@@ -2325,15 +2317,6 @@
         server_data = self.manager.gitlab.http_post(path, post_data=data,
                                                     **kwargs)
         self._update_attrs(server_data)
-=======
-            GitlabListError: If the list could not be retrieved
-
-        Returns:
-            RESTObjectList: List of changes
-        """
-        path = '%s/%s/pipelines' % (self.manager.path, self.get_id())
-        return self.manager.gitlab.http_get(path, **kwargs)
->>>>>>> 52d76312
 
     @cli.register_custom_action('ProjectMergeRequest', tuple(),
                                 ('merge_commit_message',
